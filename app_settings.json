--- conflicted
+++ resolved
@@ -39,12 +39,10 @@
     }
   ],
   "zip_per_production": true,
-<<<<<<< HEAD
+{
   "copy_finish_exports": false,
   "zip_finish_exports": true,
-=======
   "export_processed_bom": true,
->>>>>>> 9b925310
   "export_date_prefix": false,
   "export_date_suffix": false,
   "custom_prefix_enabled": false,
