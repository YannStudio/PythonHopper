--- conflicted
+++ resolved
@@ -54,9 +54,4 @@
 
     df = load_bom(str(bom_path))
 
-<<<<<<< HEAD
-    assert list(df["Production"]) == ["", ""]
-    assert df.attrs.get("production_column_missing") is True
-=======
-    assert list(df["Production"]) == ["", ""]
->>>>>>> ec5ebd2f
+    assert list(df["Production"]) == ["", ""]