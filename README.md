--- conflicted
+++ resolved
@@ -36,11 +36,7 @@
 
 ### Bestelbon, offerte of offerteaanvraag genereren
 
-<<<<<<< HEAD
-Met het commando `copy-per-prod` worden bestanden per productie gekopieerd en wordt automatisch een document aangemaakt. Via de optie `--doc-type` bepaal je of er een **bestelbon** (standaard), een **offerte** of een **offerteaanvraag** gemaakt wordt. Bij een offerteaanvraag kun je ook een antwoorddeadline meegeven; deze verschijnt in de gegenereerde PDF en Excel.
-=======
-Met het commando `copy-per-prod` worden bestanden per productie gekopieerd en wordt automatisch een document aangemaakt. Via de optie `--doc-type` bepaal je of er een **bestelbon** (standaard), een **offerte** of een **offerteaanvraag** gemaakt wordt:
->>>>>>> 05d994a0
+
 
 ```
 python cli.py copy-per-prod --source bron --dest doel --bom bom.csv --exts pdf \
