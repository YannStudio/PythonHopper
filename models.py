from dataclasses import dataclass
from typing import Optional

from helpers import _to_str


@dataclass
class Supplier:
    supplier: str
    description: Optional[str] = None
    supplier_id: Optional[str] = None
    adres_1: Optional[str] = None
    adres_2: Optional[str] = None
    postcode: Optional[str] = None
    gemeente: Optional[str] = None
    land: Optional[str] = None
    btw: Optional[str] = None
    contact_sales: Optional[str] = None
    sales_email: Optional[str] = None
    phone: Optional[str] = None
    favorite: bool = False

    @staticmethod
    def from_any(d: dict) -> "Supplier":
        """Normalize kolomnamen uit CSV/JSON naar canonical fields."""
        key_map = {
            # naam & beschrijving
            "supplier": "supplier",
            "leverancier": "supplier",
            "supplier name": "supplier",
            "naam": "supplier",
            "description": "description",
            "beschrijving": "description",
            "omschrijving": "description",
            "notes": "description",
            # id
            "supplier_id": "supplier_id",
            "supplier id": "supplier_id",
            "id": "supplier_id",
            # adres 1
            "adres_1": "adres_1",
            "adres 1": "adres_1",
            "adres1": "adres_1",
            "address_1": "adres_1",
            "address 1": "adres_1",
            "address": "adres_1",
            "adress_1": "adres_1",
            "adress 1": "adres_1",
            "adress1": "adres_1",
            "straat": "adres_1",
            # adres 2
            "adres_2": "adres_2",
            "adres 2": "adres_2",
            "adres2": "adres_2",
            "address_2": "adres_2",
            "address 2": "adres_2",
            "adress_2": "adres_2",
            "adress 2": "adres_2",
            "adress2": "adres_2",
            # postcode
            "postcode": "postcode",
            "postal code": "postcode",
            "zip": "postcode",
            "zip code": "postcode",
            # gemeente / stad / city / plaats
            "gemeente": "gemeente",
            "stad": "gemeente",
            "city": "gemeente",
            "plaats": "gemeente",
            "town": "gemeente",
            # land
            "land": "land",
            "country": "land",
            # btw (veel varianten)
            "btw": "btw",
            "vat": "btw",
            "btw nummer": "btw",
            "btw-nummer": "btw",
            "btw number": "btw",
            "vat number": "btw",
            "btw number:": "btw",
            "btw nr": "btw",
            "btw nr.": "btw",
            "btw-nr": "btw",
            "btw-nr.": "btw",
            "btw no": "btw",
            "btw no.": "btw",
            "vat no": "btw",
            "vat no.": "btw",
            "vat id": "btw",
            "vat identification number": "btw",
            "vat reg": "btw",
            "vat reg.": "btw",
            "vat reg number": "btw",
            # contact
            "contact sales": "contact_sales",
            "contact_sales": "contact_sales",
            "sales contact": "contact_sales",
            "sales_contact": "contact_sales",
            # email
            "sales e-mail": "sales_email",
            "sales email": "sales_email",
            "e-mail sales": "sales_email",
            "email sales": "sales_email",
            "sales_email": "sales_email",
            "email": "sales_email",
            "mail": "sales_email",
            # phone
            "phone": "phone",
            "phone number": "phone",
            "telefoon": "phone",
            "telefoon nummer": "phone",
            "tel": "phone",
            "tel. sales": "phone",
            "tel sales": "phone",
            # favorite
            "favorite": "favorite",
            "favoriet": "favorite",
            "fav": "favorite",
        }
        norm = {}
        for k, v in d.items():
            lk = str(k).strip().lower()
            if lk in key_map:
                norm[key_map[lk]] = v

        name = str(
            norm.get("supplier")
            or d.get("supplier")
            or d.get("Leverancier")
            or ""
        ).strip()
        if not name or name == "-":
            raise ValueError("Supplier name is missing in record.")

        fav = norm.get("favorite", d.get("favorite", False))
        if isinstance(fav, str):
            fav = fav.strip().lower() in ("1", "true", "yes", "y", "ja")

        return Supplier(
            supplier=name,
            description=_to_str(norm.get("description")).strip() or None if ("description" in norm) else None,
            supplier_id=_to_str(norm.get("supplier_id")).strip() or None if ("supplier_id" in norm) else None,
            adres_1=_to_str(norm.get("adres_1")).strip() or None if ("adres_1" in norm) else None,
            adres_2=_to_str(norm.get("adres_2")).strip() or None if ("adres_2" in norm) else None,
            postcode=_to_str(norm.get("postcode")).strip() or None if ("postcode" in norm) else None,
            gemeente=_to_str(norm.get("gemeente")).strip() or None if ("gemeente" in norm) else None,
            land=_to_str(norm.get("land")).strip() or None if ("land" in norm) else None,
            btw=_to_str(norm.get("btw")).strip() or None if ("btw" in norm) else None,
            contact_sales=_to_str(norm.get("contact_sales")).strip() or None if ("contact_sales" in norm) else None,
            sales_email=_to_str(norm.get("sales_email")).strip() or None if ("sales_email" in norm) else None,
            phone=_to_str(norm.get("phone")).strip() or None if ("phone" in norm) else None,
            favorite=bool(fav),
        )

@dataclass
class Client:
    name: str
    address: Optional[str] = None
    vat: Optional[str] = None
    email: Optional[str] = None
    favorite: bool = False

    @staticmethod
    def from_any(d: dict) -> "Client":
        key_map = {
            "name": "name",
            "client": "name",
            "opdrachtgever": "name",
            "address": "address",
            "adres": "address",
            "btw": "vat",
            "vat": "vat",
            "btw nummer": "vat",
            "btw-nummer": "vat",
            "email": "email",
            "e-mail": "email",
            "mail": "email",
            "favorite": "favorite",
            "favoriet": "favorite",
            "fav": "favorite",
        }
        norm = {}
        for k, v in d.items():
            lk = str(k).strip().lower()
            if lk in key_map:
                norm[key_map[lk]] = v
        name = str(norm.get("name") or d.get("name") or "").strip()
        if not name:
            raise ValueError("Client name is missing in record.")
        fav = norm.get("favorite", d.get("favorite", False))
        if isinstance(fav, str):
            fav = fav.strip().lower() in ("1", "true", "yes", "y", "ja")
        return Client(
            name=name,
            address=_to_str(norm.get("address")).strip() or None if ("address" in norm) else None,
            vat=_to_str(norm.get("vat")).strip() or None if ("vat" in norm) else None,
            email=_to_str(norm.get("email")).strip() or None if ("email" in norm) else None,
            favorite=bool(fav),
        )


@dataclass
class DeliveryAddress:
<<<<<<< HEAD
    """Simple record representing a delivery/shipping address."""

    name: str
    address: Optional[str] = None

    @staticmethod
    def from_any(d: dict) -> "DeliveryAddress":
        """Create an instance from a loosely-typed dictionary."""

        name = _to_str(d.get("name") or d.get("naam")).strip()
        addr = _to_str(d.get("address") or d.get("adres")).strip()
        if not name:
            raise ValueError("Delivery address name is missing in record.")
        return DeliveryAddress(name=name, address=addr or None)
=======
    """Contactinformatie voor levering."""

    name: str
    address: Optional[str] = None
    contact: Optional[str] = None
    phone: Optional[str] = None
    email: Optional[str] = None
    favorite: bool = False

    @staticmethod
    def from_any(d: dict) -> "DeliveryAddress":
        key_map = {
            "name": "name",
            "naam": "name",
            "address": "address",
            "adres": "address",
            "contact": "contact",
            "contactpersoon": "contact",
            "contact person": "contact",
            "contact name": "contact",
            "phone": "phone",
            "telefoon": "phone",
            "tel": "phone",
            "email": "email",
            "e-mail": "email",
            "mail": "email",
            "favorite": "favorite",
            "favoriet": "favorite",
            "fav": "favorite",
        }
        norm = {}
        for k, v in d.items():
            lk = str(k).strip().lower()
            if lk in key_map:
                norm[key_map[lk]] = v
        name = str(norm.get("name") or d.get("name") or "").strip()
        if not name:
            raise ValueError("Delivery address name is missing in record.")
        fav = norm.get("favorite", d.get("favorite", False))
        if isinstance(fav, str):
            fav = fav.strip().lower() in ("1", "true", "yes", "y", "ja")
        return DeliveryAddress(
            name=name,
            address=_to_str(norm.get("address")).strip() or None if ("address" in norm) else None,
            contact=_to_str(norm.get("contact")).strip() or None if ("contact" in norm) else None,
            phone=_to_str(norm.get("phone")).strip() or None if ("phone" in norm) else None,
            email=_to_str(norm.get("email")).strip() or None if ("email" in norm) else None,
            favorite=bool(fav),
        )
>>>>>>> 315ed2e9
<|MERGE_RESOLUTION|>--- conflicted
+++ resolved
@@ -201,70 +201,4 @@
 
 
 @dataclass
-class DeliveryAddress:
-<<<<<<< HEAD
-    """Simple record representing a delivery/shipping address."""
-
-    name: str
-    address: Optional[str] = None
-
-    @staticmethod
-    def from_any(d: dict) -> "DeliveryAddress":
-        """Create an instance from a loosely-typed dictionary."""
-
-        name = _to_str(d.get("name") or d.get("naam")).strip()
-        addr = _to_str(d.get("address") or d.get("adres")).strip()
-        if not name:
-            raise ValueError("Delivery address name is missing in record.")
-        return DeliveryAddress(name=name, address=addr or None)
-=======
-    """Contactinformatie voor levering."""
-
-    name: str
-    address: Optional[str] = None
-    contact: Optional[str] = None
-    phone: Optional[str] = None
-    email: Optional[str] = None
-    favorite: bool = False
-
-    @staticmethod
-    def from_any(d: dict) -> "DeliveryAddress":
-        key_map = {
-            "name": "name",
-            "naam": "name",
-            "address": "address",
-            "adres": "address",
-            "contact": "contact",
-            "contactpersoon": "contact",
-            "contact person": "contact",
-            "contact name": "contact",
-            "phone": "phone",
-            "telefoon": "phone",
-            "tel": "phone",
-            "email": "email",
-            "e-mail": "email",
-            "mail": "email",
-            "favorite": "favorite",
-            "favoriet": "favorite",
-            "fav": "favorite",
-        }
-        norm = {}
-        for k, v in d.items():
-            lk = str(k).strip().lower()
-            if lk in key_map:
-                norm[key_map[lk]] = v
-        name = str(norm.get("name") or d.get("name") or "").strip()
-        if not name:
-            raise ValueError("Delivery address name is missing in record.")
-        fav = norm.get("favorite", d.get("favorite", False))
-        if isinstance(fav, str):
-            fav = fav.strip().lower() in ("1", "true", "yes", "y", "ja")
-        return DeliveryAddress(
-            name=name,
-            address=_to_str(norm.get("address")).strip() or None if ("address" in norm) else None,
-            contact=_to_str(norm.get("contact")).strip() or None if ("contact" in norm) else None,
-            phone=_to_str(norm.get("phone")).strip() or None if ("phone" in norm) else None,
-            email=_to_str(norm.get("email")).strip() or None if ("email" in norm) else None,
-            favorite=bool(fav),
-        )
->>>>>>> 315ed2e9
+class DeliveryAddress: