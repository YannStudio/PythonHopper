--- conflicted
+++ resolved
@@ -213,24 +213,7 @@
     def from_any(d: dict) -> "DeliveryAddress":
         key_map = {
             "name": "name",
-<<<<<<< HEAD
-            "naam": "name",
-            "address": "address",
-            "adres": "address",
-            "contact": "contact",
-            "contactpersoon": "contact",
-            "phone": "phone",
-            "telefoon": "phone",
-            "tel": "phone",
-=======
-            "adres": "address",
-            "address": "address",
-            "contact": "contact",
-            "contactpersoon": "contact",
-            "tel": "phone",
-            "phone": "phone",
-            "telefoon": "phone",
->>>>>>> f8a75634
+
             "email": "email",
             "e-mail": "email",
             "mail": "email",
@@ -238,11 +221,7 @@
             "favoriet": "favorite",
             "fav": "favorite",
         }
-<<<<<<< HEAD
-        norm = {}
-=======
-        norm: dict = {}
->>>>>>> f8a75634
+
         for k, v in d.items():
             lk = str(k).strip().lower()
             if lk in key_map:
@@ -260,16 +239,3 @@
             phone=_to_str(norm.get("phone")).strip() or None if ("phone" in norm) else None,
             email=_to_str(norm.get("email")).strip() or None if ("email" in norm) else None,
             favorite=bool(fav),
-<<<<<<< HEAD
-        )
-=======
-        )
-
-    def __str__(self) -> str:
-        parts = [self.name]
-        if self.address:
-            parts.append(self.address)
-        if self.contact:
-            parts.append(self.contact)
-        return ", ".join(parts)
->>>>>>> f8a75634
