--- conflicted
+++ resolved
@@ -235,7 +235,3 @@
             phone=_to_str(norm.get("phone")).strip() or None if ("phone" in norm) else None,
             email=_to_str(norm.get("email")).strip() or None if ("email" in norm) else None,
             favorite=bool(fav),
-<<<<<<< HEAD
-        )
-=======
->>>>>>> fd8ca558
