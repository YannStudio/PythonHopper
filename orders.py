--- conflicted
+++ resolved
@@ -281,12 +281,7 @@
     items: List[Dict[str, str]],
     company_info: Dict[str, str] | None = None,
     supplier: Supplier | None = None,
-<<<<<<< HEAD
-    production: str = "",
-    doc_type: str = "bestelbon",
-=======
-
->>>>>>> 8bae952c
+
 ) -> None:
     """Write order information to an Excel file with header info."""
     df = pd.DataFrame(
@@ -294,17 +289,7 @@
         columns=["PartNumber", "Description", "Materiaal", "Aantal", "Oppervlakte", "Gewicht"],
     )
 
-<<<<<<< HEAD
-    title = (
-        "Offerteaanvraag productie" if doc_type.lower() == "offerte" else "Bestelbon productie"
-    )
-    header_lines: List[Tuple[str, str]] = [(title, production), ("", "")]
-=======
-    header_lines: List[Tuple[str, str]] = []
-    if response_deadline:
-        header_lines.append(("Antwoord tegen", response_deadline))
-        header_lines.append(("", ""))
->>>>>>> 8bae952c
+
     if company_info:
         header_lines.extend(
             [
@@ -473,17 +458,7 @@
             "email": client.email if client else "",
         }
         if supplier.supplier:
-<<<<<<< HEAD
-=======
-            if doc_type == "offerte":
-                doc_prefix = "Offerte"
-            elif doc_type == "offerteaanvraag":
-                doc_prefix = "Offerteaanvraag"
-            else:
-                doc_prefix = "Bestelbon"
-            excel_path = os.path.join(prod_folder, f"{doc_prefix}_{prod}_{today}.xlsx")
-
->>>>>>> 8bae952c
+
 
             try:
                 generate_pdf_order_platypus(
@@ -575,11 +550,7 @@
         pdfs = [
             f
             for f in os.listdir(prod_path)
-<<<<<<< HEAD
-
-=======
-            if f.lower().endswith(".pdf") and not f.startswith(("Bestelbon_", "Offerte_", "Offerteaanvraag_"))
->>>>>>> 8bae952c
+
         ]
         if pdfs:
             merger = PdfMerger()
@@ -595,11 +566,7 @@
                     name
                     for name in zf.namelist()
                     if name.lower().endswith(".pdf")
-<<<<<<< HEAD
-
-=======
-                    and not os.path.basename(name).startswith(("Bestelbon_", "Offerte_", "Offerteaanvraag_"))
->>>>>>> 8bae952c
+
                 ]
                 if not zip_pdfs:
                     continue
