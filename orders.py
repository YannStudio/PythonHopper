--- conflicted
+++ resolved
@@ -133,11 +133,7 @@
         supp_label = "Offerte bij:"
     elif doc_type == "offerteaanvraag":
         doc_title = "Offerteaanvraag"
-<<<<<<< HEAD
-        supp_label = "Offerteaanvraag bij:"
-=======
-        supp_label = "Offerte aangevraagd bij:"
->>>>>>> 05d994a0
+
     else:
         doc_title = "Bestelbon"
         supp_label = "Besteld bij:"
@@ -282,11 +278,7 @@
     items: List[Dict[str, str]],
     company_info: Dict[str, str] | None = None,
     supplier: Supplier | None = None,
-<<<<<<< HEAD
-    response_deadline: str = "",
-=======
-    delivery_address: DeliveryAddress | None = None,
->>>>>>> 05d994a0
+
 ) -> None:
     """Write order information to an Excel file with header info."""
     df = pd.DataFrame(
@@ -473,13 +465,7 @@
             else:
                 doc_prefix = "Bestelbon"
             excel_path = os.path.join(prod_folder, f"{doc_prefix}_{prod}_{today}.xlsx")
-<<<<<<< HEAD
-            write_order_excel(
-                excel_path, items, company, supplier, response_deadline=response_deadline
-            )
-=======
-            write_order_excel(excel_path, items, company, supplier, delivery_addr)
->>>>>>> 05d994a0
+
 
             pdf_path = os.path.join(prod_folder, f"{doc_prefix}_{prod}_{today}.pdf")
             try:
