import os
import datetime
import re
import shutil
import subprocess
import sys
import threading
import unicodedata
from collections import defaultdict
from copy import deepcopy
from pathlib import Path
from typing import Dict, List, Optional

import pandas as pd

from app_settings import AppSettings, FileExtensionSetting, FILE_EXTENSION_PRESETS
from helpers import _to_str, _build_file_index, create_export_bundle, ExportBundleResult
from models import Supplier, Client, DeliveryAddress
from suppliers_db import SuppliersDB, SUPPLIERS_DB_FILE
from clients_db import ClientsDB, CLIENTS_DB_FILE
from delivery_addresses_db import DeliveryAddressesDB, DELIVERY_DB_FILE
from bom import read_csv_flex, load_bom
from bom_custom_tab import BOMCustomTab
from orders import (
    copy_per_production_and_orders,
    DEFAULT_FOOTER_NOTE,
    combine_pdfs_per_production,
    combine_pdfs_from_source,
    _prefix_for_doc_type,
    describe_finish_combo,
    make_finish_selection_key,
    make_production_selection_key,
    parse_selection_key,
)


CLIENT_LOGO_DIR = Path("client_logos")
# A softer brand accent for manufacturing-focused actions.
MANUFACT_BRAND_COLOR = "#F9C74F"


def _norm(text: str) -> str:
    return (
        unicodedata.normalize("NFKD", text)
        .encode("ASCII", "ignore")
        .decode("ASCII")
        .lower()
    )


def sort_supplier_options(
    options: List[str],
    suppliers: List[Supplier],
    disp_to_name: Dict[str, str],
) -> List[str]:
    """Return options sorted with favorites first and then alphabetically.

    Parameters
    ----------
    options: list of display strings
    suppliers: list of Supplier objects from the DB
    disp_to_name: mapping from display string to supplier name
    """

    fav_map = {_norm(s.supplier): s.favorite for s in suppliers}

    def sort_key(opt: str):
        name = disp_to_name.get(opt, opt)
        n = _norm(name)
        return (not fav_map.get(n, False), n)

    return sorted(options, key=sort_key)

def start_gui():
    import tkinter as tk
    import tkinter.font as tkfont
    from tkinter import ttk, filedialog, messagebox, simpledialog
    try:
        from PIL import Image, ImageTk  # type: ignore
        try:
            RESAMPLE = Image.Resampling.LANCZOS  # type: ignore[attr-defined]
        except AttributeError:  # pragma: no cover - Pillow < 9
            RESAMPLE = Image.LANCZOS
    except Exception:  # pragma: no cover - Pillow might be unavailable in minimal setups
        Image = None  # type: ignore
        ImageTk = None  # type: ignore
        RESAMPLE = None

    TREE_ODD_BG = "#FFFFFF"
    TREE_EVEN_BG = "#F5F5F5"

    class ClientsManagerFrame(tk.Frame):
        def __init__(self, master, db: ClientsDB, on_change=None):
            super().__init__(master)
            self.configure(padx=12, pady=12)
            self.db = db
            self.on_change = on_change

            cols = ("Naam", "Adres", "BTW", "E-mail")
            self.tree = ttk.Treeview(self, columns=cols, show="headings", selectmode="browse")
            for c in cols:
                self.tree.heading(c, text=c)
                self.tree.column(c, width=160, anchor="w")
            self.tree.pack(fill="both", expand=True, padx=8, pady=8)
            self.tree.bind("<Double-1>", lambda _e: self.edit_sel())

            btns = tk.Frame(self)
            btns.pack(fill="x")
            tk.Button(btns, text="Toevoegen", command=self.add_client).pack(side="left", padx=4)
            tk.Button(btns, text="Bewerken", command=self.edit_sel).pack(side="left", padx=4)
            tk.Button(btns, text="Verwijderen", command=self.remove_sel).pack(side="left", padx=4)
            tk.Button(btns, text="Favoriet ★", command=self.toggle_fav_sel).pack(side="left", padx=4)
            tk.Button(btns, text="Importeer CSV", command=self.import_csv).pack(side="left", padx=4)
            self.refresh()

        def refresh(self):
            for it in self.tree.get_children():
                self.tree.delete(it)
            for idx, c in enumerate(self.db.clients_sorted()):
                name = self.db.display_name(c)
                vals = (name, c.address or "", c.vat or "", c.email or "")
                tag = "odd" if idx % 2 == 0 else "even"
                self.tree.insert("", "end", values=vals, tags=(tag,))
            self.tree.tag_configure("odd", background=TREE_ODD_BG)
            self.tree.tag_configure("even", background=TREE_EVEN_BG)

        def _sel_name(self):
            sel = self.tree.selection()
            if not sel:
                return None
            vals = self.tree.item(sel[0], "values")
            return vals[0].replace("★ ", "", 1)

        def _open_edit_dialog(self, client: Optional[Client] = None):
            win = tk.Toplevel(self)
            win.title("Opdrachtgever")
            win.columnconfigure(1, weight=1)
            fields = [
                ("Naam", "name"),
                ("Adres", "address"),
                ("BTW", "vat"),
                ("E-mail", "email"),
            ]
            entries: Dict[str, tk.Entry] = {}
            for i, (lbl, key) in enumerate(fields):
                tk.Label(win, text=lbl + ":").grid(row=i, column=0, sticky="e", padx=4, pady=2)
                ent = tk.Entry(win, width=40)
                ent.grid(row=i, column=1, padx=4, pady=2, sticky="ew")
                if client:
                    ent.insert(0, _to_str(getattr(client, key)))
                entries[key] = ent
            fav_var = tk.BooleanVar(value=client.favorite if client else False)
            tk.Checkbutton(win, text="Favoriet", variable=fav_var).grid(
                row=len(fields), column=1, sticky="w", padx=4, pady=2
            )

            logo_path_var = tk.StringVar(
                value=(client.logo_path if client and client.logo_path else "")
            )
            logo_crop_state = (
                dict(client.logo_crop) if client and client.logo_crop else None
            )

            logo_frame = tk.LabelFrame(win, text="Logo")
            logo_frame.grid(
                row=len(fields) + 1,
                column=0,
                columnspan=2,
                sticky="ew",
                padx=4,
                pady=(6, 2),
            )
            logo_frame.columnconfigure(0, weight=1)

            preview_label = tk.Label(
                logo_frame,
                text="Geen logo",
                relief="sunken",
                width=32,
                height=8,
                anchor="center",
                justify="center",
            )
            preview_label.grid(row=0, column=0, rowspan=4, sticky="nsew", padx=4, pady=4)

            def resolve_logo_path(path_str: str) -> Optional[Path]:
                if not path_str:
                    return None
                p = Path(path_str)
                if not p.is_absolute():
                    p = Path.cwd() / p
                return p

            def update_preview() -> None:
                path_str = logo_path_var.get().strip()
                if not path_str or Image is None:
                    preview_label.configure(text="Geen logo", image="")
                    preview_label.image = None  # type: ignore[attr-defined]
                    return
                abs_path = resolve_logo_path(path_str)
                if not abs_path or not abs_path.exists():
                    preview_label.configure(text="Logo niet gevonden", image="")
                    preview_label.image = None  # type: ignore[attr-defined]
                    return
                try:
                    with Image.open(abs_path) as src:  # type: ignore[union-attr]
                        img = src.convert("RGBA")
                except Exception:
                    preview_label.configure(text="Kan logo niet laden", image="")
                    preview_label.image = None  # type: ignore[attr-defined]
                    return
                crop = logo_crop_state
                if crop and all(k in crop for k in ("left", "top", "right", "bottom")):
                    left = max(0, min(img.width, int(crop.get("left", 0))))
                    top = max(0, min(img.height, int(crop.get("top", 0))))
                    right = max(left + 1, min(img.width, int(crop.get("right", img.width))))
                    bottom = max(top + 1, min(img.height, int(crop.get("bottom", img.height))))
                    img = img.crop((left, top, right, bottom))
                thumb = img.copy()
                if RESAMPLE is not None:
                    thumb.thumbnail((220, 120), RESAMPLE)
                else:  # pragma: no cover - fallback without Pillow resampling enum
                    thumb.thumbnail((220, 120))
                photo = ImageTk.PhotoImage(thumb)  # type: ignore[union-attr]
                preview_label.configure(image=photo, text="")
                preview_label.image = photo  # type: ignore[attr-defined]

            def upload_logo() -> None:
                path = filedialog.askopenfilename(
                    filetypes=[
                        ("Afbeeldingen", "*.png;*.jpg;*.jpeg;*.gif;*.bmp"),
                        ("Alle bestanden", "*.*"),
                    ]
                )
                if not path:
                    return
                dest_dir = CLIENT_LOGO_DIR
                dest_dir.mkdir(exist_ok=True)
                ext = Path(path).suffix or ".png"
                base = entries["name"].get().strip() or Path(path).stem
                safe = re.sub(r"[^a-z0-9]+", "_", base.lower()).strip("_") or "logo"
                timestamp = datetime.datetime.now().strftime("%Y%m%d%H%M%S")
                dest = dest_dir / f"{safe}_{timestamp}{ext}"
                try:
                    shutil.copy2(path, dest)
                except Exception as exc:
                    messagebox.showerror(
                        "Fout", f"Kan logo niet kopiëren: {exc}", parent=win
                    )
                    return
                nonlocal logo_crop_state
                logo_crop_state = None
                logo_path_var.set(dest.as_posix())
                update_preview()

            def clear_logo() -> None:
                nonlocal logo_crop_state
                logo_path_var.set("")
                logo_crop_state = None
                update_preview()

            def crop_logo() -> None:
                if Image is None:
                    messagebox.showwarning(
                        "Niet beschikbaar",
                        "Pillow is vereist om te kunnen bijsnijden.",
                        parent=win,
                    )
                    return
                path_str = logo_path_var.get().strip()
                if not path_str:
                    messagebox.showinfo(
                        "Geen logo",
                        "Upload eerst een logo voordat je gaat bijsnijden.",
                        parent=win,
                    )
                    return
                abs_path = resolve_logo_path(path_str)
                if not abs_path or not abs_path.exists():
                    messagebox.showerror(
                        "Onbekend pad",
                        "Het logobestand kan niet gevonden worden.",
                        parent=win,
                    )
                    return
                try:
                    with Image.open(abs_path) as src_img:  # type: ignore[union-attr]
                        base_img = src_img.convert("RGBA")
                except Exception as exc:
                    messagebox.showerror(
                        "Fout", f"Kan logo niet openen: {exc}", parent=win
                    )
                    return

                crop_win = tk.Toplevel(win)
                crop_win.title("Bijsnijden logo")
                crop_win.transient(win)
                crop_win.resizable(False, False)

                max_w, max_h = 600, 400
                if base_img.width == 0 or base_img.height == 0:
                    messagebox.showerror(
                        "Fout", "Afbeelding heeft ongeldige afmetingen.", parent=win
                    )
                    crop_win.destroy()
                    return
                scale = min(max_w / base_img.width, max_h / base_img.height, 1.0)
                disp_w = max(1, int(round(base_img.width * scale)))
                disp_h = max(1, int(round(base_img.height * scale)))
                if scale != 1.0:
                    disp_img = base_img.resize(
                        (disp_w, disp_h), RESAMPLE or Image.BICUBIC  # type: ignore[union-attr]
                    )
                else:
                    disp_img = base_img.copy()
                photo = ImageTk.PhotoImage(disp_img)  # type: ignore[union-attr]
                canvas = tk.Canvas(
                    crop_win, width=disp_w, height=disp_h, highlightthickness=0
                )
                canvas.pack(padx=8, pady=8)
                canvas.create_image(0, 0, anchor="nw", image=photo)
                canvas.image = photo  # type: ignore[attr-defined]
                canvas.configure(cursor="crosshair")

                ratio = base_img.width / base_img.height if base_img.height else 1.0
                current_box = [0.0, 0.0, float(disp_w), float(disp_h)]
                if logo_crop_state:
                    left = max(0, min(base_img.width, int(logo_crop_state.get("left", 0))))
                    top = max(0, min(base_img.height, int(logo_crop_state.get("top", 0))))
                    right = max(
                        left + 1,
                        min(base_img.width, int(logo_crop_state.get("right", base_img.width))),
                    )
                    bottom = max(
                        top + 1,
                        min(
                            base_img.height,
                            int(logo_crop_state.get("bottom", base_img.height)),
                        ),
                    )
                    current_box = [
                        left / base_img.width * disp_w,
                        top / base_img.height * disp_h,
                        right / base_img.width * disp_w,
                        bottom / base_img.height * disp_h,
                    ]

                rect_id = None
                start_point = [0.0, 0.0]

                def draw_rect() -> None:
                    nonlocal rect_id
                    if rect_id is not None:
                        canvas.delete(rect_id)
                    rect_id = canvas.create_rectangle(
                        current_box[0],
                        current_box[1],
                        current_box[2],
                        current_box[3],
                        outline="#ff007f",
                        width=2,
                    )

                def clamp(x: float, y: float) -> tuple[float, float]:
                    return (
                        max(0.0, min(float(disp_w), x)),
                        max(0.0, min(float(disp_h), y)),
                    )

                def update_box(x0: float, y0: float, x1: float, y1: float) -> None:
                    x1, y1 = clamp(x1, y1)
                    dx = x1 - x0
                    dy = y1 - y0
                    if abs(dx) < 1 and abs(dy) < 1:
                        return
                    target_ratio = ratio if ratio > 0 else 1.0
                    abs_dx = abs(dx)
                    abs_dy = abs(dy)
                    if abs_dx == 0 and abs_dy == 0:
                        return
                    if abs_dx / target_ratio >= abs_dy:
                        width = dx
                        height = (abs(dx) / target_ratio) * (1 if dy >= 0 else -1)
                    else:
                        height = dy
                        width = (abs(dy) * target_ratio) * (1 if dx >= 0 else -1)
                    x_min = x0 if width >= 0 else x0 + width
                    x_max = x_min + abs(width)
                    y_min = y0 if height >= 0 else y0 + height
                    y_max = y_min + abs(height)
                    if x_min < 0:
                        shift = -x_min
                        x_min = 0
                        x_max += shift
                    if x_max > disp_w:
                        shift = x_max - disp_w
                        x_max = disp_w
                        x_min -= shift
                    if y_min < 0:
                        shift = -y_min
                        y_min = 0
                        y_max += shift
                    if y_max > disp_h:
                        shift = y_max - disp_h
                        y_max = disp_h
                        y_min -= shift
                    x_min = max(0.0, min(float(disp_w), x_min))
                    x_max = max(0.0, min(float(disp_w), x_max))
                    y_min = max(0.0, min(float(disp_h), y_min))
                    y_max = max(0.0, min(float(disp_h), y_max))
                    if x_max - x_min < 1 or y_max - y_min < 1:
                        return
                    current_box[0] = x_min
                    current_box[1] = y_min
                    current_box[2] = x_max
                    current_box[3] = y_max
                    draw_rect()

                def on_press(evt):
                    start_point[0], start_point[1] = clamp(evt.x, evt.y)

                def on_drag(evt):
                    update_box(start_point[0], start_point[1], evt.x, evt.y)

                canvas.bind("<Button-1>", on_press)
                canvas.bind("<B1-Motion>", on_drag)
                canvas.bind("<ButtonRelease-1>", on_drag)

                draw_rect()

                tk.Label(
                    crop_win,
                    text="Klik en sleep om het logo bij te snijden. Volledige selectie = geen crop.",
                ).pack(padx=8, pady=(0, 6))

                btns = tk.Frame(crop_win)
                btns.pack(pady=6)

                def reset_full() -> None:
                    current_box[0] = 0.0
                    current_box[1] = 0.0
                    current_box[2] = float(disp_w)
                    current_box[3] = float(disp_h)
                    draw_rect()

                def apply_crop() -> None:
                    nonlocal logo_crop_state
                    x_scale = base_img.width / disp_w
                    y_scale = base_img.height / disp_h
                    left = int(round(current_box[0] * x_scale))
                    top = int(round(current_box[1] * y_scale))
                    right = int(round(current_box[2] * x_scale))
                    bottom = int(round(current_box[3] * y_scale))
                    left = max(0, min(base_img.width, left))
                    top = max(0, min(base_img.height, top))
                    right = max(left + 1, min(base_img.width, right))
                    bottom = max(top + 1, min(base_img.height, bottom))
                    if (
                        left <= 0
                        and top <= 0
                        and right >= base_img.width
                        and bottom >= base_img.height
                    ):
                        logo_crop_state = None
                    else:
                        logo_crop_state = {
                            "left": left,
                            "top": top,
                            "right": right,
                            "bottom": bottom,
                        }
                    crop_win.destroy()
                    update_preview()

                tk.Button(btns, text="Volledige afbeelding", command=reset_full).pack(
                    side="left", padx=4
                )
                tk.Button(btns, text="Opslaan", command=apply_crop).pack(
                    side="left", padx=4
                )
                tk.Button(btns, text="Annuleer", command=crop_win.destroy).pack(
                    side="left", padx=4
                )

                crop_win.grab_set()
                crop_win.focus_set()

            tk.Button(logo_frame, text="Upload", command=upload_logo).grid(
                row=0, column=1, sticky="ew", padx=4, pady=2
            )
            tk.Button(logo_frame, text="Bijsnijden", command=crop_logo).grid(
                row=1, column=1, sticky="ew", padx=4, pady=2
            )
            tk.Button(logo_frame, text="Verwijder", command=clear_logo).grid(
                row=2, column=1, sticky="ew", padx=4, pady=2
            )

            update_preview()

            def _save():
                rec = {k: e.get().strip() for k, e in entries.items()}
                rec["favorite"] = fav_var.get()
                rec["logo_path"] = logo_path_var.get().strip()
                rec["logo_crop"] = logo_crop_state
                if not rec["name"]:
                    messagebox.showwarning("Let op", "Naam is verplicht.", parent=win)
                    return
                c = Client.from_any(rec)
                self.db.upsert(c)
                self.db.save(CLIENTS_DB_FILE)
                self.refresh()
                if self.on_change:
                    self.on_change()
                win.destroy()

            btnf = tk.Frame(win)
            btnf.grid(row=len(fields) + 2, column=0, columnspan=2, pady=6)
            tk.Button(btnf, text="Opslaan", command=_save).pack(side="left", padx=4)
            tk.Button(btnf, text="Annuleer", command=win.destroy).pack(side="left", padx=4)
            win.transient(self)
            win.grab_set()
            entries["name"].focus_set()

        def add_client(self):
            self._open_edit_dialog(None)

        def edit_sel(self):
            n = self._sel_name()
            if not n:
                return
            c = self.db.get(n)
            if c:
                self._open_edit_dialog(c)

        def remove_sel(self):
            n = self._sel_name()
            if not n:
                return
            if messagebox.askyesno("Bevestigen", f"Verwijder '{n}'?", parent=self):
                if self.db.remove(n):
                    self.db.save(CLIENTS_DB_FILE)
                    self.refresh()
                    if self.on_change:
                        self.on_change()

        def toggle_fav_sel(self):
            n = self._sel_name()
            if not n:
                return
            if self.db.toggle_fav(n):
                self.db.save(CLIENTS_DB_FILE)
                self.refresh()
                if self.on_change:
                    self.on_change()

        def import_csv(self):
            path = filedialog.askopenfilename(filetypes=[("CSV","*.csv"),("Excel","*.xlsx;*.xls")])
            if not path:
                return
            try:
                if path.lower().endswith((".xls", ".xlsx")):
                    df = pd.read_excel(path)
                else:
                    try:
                        df = pd.read_csv(path, encoding="latin1", sep=";")
                    except Exception:
                        df = read_csv_flex(path)
            except Exception as e:
                messagebox.showerror("Fout", str(e))
                return
            changed = 0
            for _, row in df.iterrows():
                try:
                    rec = {k: row[k] for k in df.columns if k in row}
                    c = Client.from_any(rec)
                    self.db.upsert(c)
                    changed += 1
                except Exception:
                    pass
            self.db.save(CLIENTS_DB_FILE)
            self.refresh()
            if self.on_change:
                self.on_change()
            messagebox.showinfo("Import", f"Verwerkt (upsert): {changed}")

    class DeliveryAddressesManagerFrame(tk.Frame):
        def __init__(self, master, db: DeliveryAddressesDB, on_change=None):
            super().__init__(master)
            self.configure(padx=12, pady=12)
            self.db = db
            self.on_change = on_change

            cols = ("Naam", "Adres", "Opmerkingen")
            self.tree = ttk.Treeview(self, columns=cols, show="headings", selectmode="browse")
            for c in cols:
                self.tree.heading(c, text=c)
                self.tree.column(c, width=160, anchor="w")
            self.tree.pack(fill="both", expand=True, padx=8, pady=8)
            self.tree.bind("<Double-1>", lambda _e: self.edit_sel())

            btns = tk.Frame(self)
            btns.pack(fill="x")
            tk.Button(btns, text="Toevoegen", command=self.add_address).pack(side="left", padx=4)
            tk.Button(btns, text="Bewerken", command=self.edit_sel).pack(side="left", padx=4)
            tk.Button(btns, text="Verwijderen", command=self.remove_sel).pack(side="left", padx=4)
            tk.Button(btns, text="Favoriet ★", command=self.toggle_fav_sel).pack(side="left", padx=4)
            self.refresh()

        def refresh(self):
            for it in self.tree.get_children():
                self.tree.delete(it)
            for idx, a in enumerate(self.db.addresses_sorted()):
                name = self.db.display_name(a)
                vals = (name, a.address or "", a.remarks or "")
                tag = "odd" if idx % 2 == 0 else "even"
                self.tree.insert("", "end", values=vals, tags=(tag,))
            self.tree.tag_configure("odd", background=TREE_ODD_BG)
            self.tree.tag_configure("even", background=TREE_EVEN_BG)

        def _sel_name(self):
            sel = self.tree.selection()
            if not sel:
                return None
            vals = self.tree.item(sel[0], "values")
            return vals[0].replace("★ ", "", 1)

        def _open_edit_dialog(self, addr: Optional[DeliveryAddress] = None):
            win = tk.Toplevel(self)
            win.title("Leveradres")
            fields = [
                ("Naam", "name"),
                ("Adres", "address"),
                ("Opmerkingen", "remarks"),
            ]
            entries = {}
            for i, (lbl, key) in enumerate(fields):
                tk.Label(win, text=lbl + ":").grid(row=i, column=0, sticky="e", padx=4, pady=2)
                ent = tk.Entry(win, width=40)
                ent.grid(row=i, column=1, padx=4, pady=2)
                if addr:
                    ent.insert(0, _to_str(getattr(addr, key)))
                entries[key] = ent
            fav_var = tk.BooleanVar(value=addr.favorite if addr else False)
            tk.Checkbutton(win, text="Favoriet", variable=fav_var).grid(row=len(fields), column=1, sticky="w", padx=4, pady=2)

            def _save():
                # Convert blank strings to None so cleared fields overwrite old data
                rec = {k: (e.get().strip() or None) for k, e in entries.items()}
                rec["favorite"] = fav_var.get()
                if not rec["name"]:
                    messagebox.showwarning("Let op", "Naam is verplicht.", parent=win)
                    return
                a = DeliveryAddress.from_any(rec)
                self.db.upsert(a)
                self.db.save(DELIVERY_DB_FILE)
                self.refresh()
                if self.on_change:
                    self.on_change()
                win.destroy()

            btnf = tk.Frame(win)
            btnf.grid(row=len(fields)+1, column=0, columnspan=2, pady=6)
            tk.Button(btnf, text="Opslaan", command=_save).pack(side="left", padx=4)
            tk.Button(btnf, text="Annuleer", command=win.destroy).pack(side="left", padx=4)
            win.transient(self)
            win.grab_set()
            entries["name"].focus_set()

        def add_address(self):
            self._open_edit_dialog(None)

        def edit_sel(self):
            n = self._sel_name()
            if not n:
                return
            a = self.db.get(n)
            if a:
                self._open_edit_dialog(a)

        def remove_sel(self):
            n = self._sel_name()
            if not n:
                return
            if messagebox.askyesno("Bevestigen", f"Verwijder '{n}'?", parent=self):
                if self.db.remove(n):
                    self.db.save(DELIVERY_DB_FILE)
                    self.refresh()
                    if self.on_change:
                        self.on_change()

        def toggle_fav_sel(self):
            n = self._sel_name()
            if not n:
                return
            if self.db.toggle_fav(n):
                self.db.save(DELIVERY_DB_FILE)
                self.refresh()
                if self.on_change:
                    self.on_change()


    class SuppliersManagerFrame(tk.Frame):
        def __init__(self, master, db: SuppliersDB, on_change=None):
            super().__init__(master)
            self.configure(padx=12, pady=12)
            self.db = db
            self.on_change = on_change
            search = tk.Frame(self)
            search.pack(fill="x", padx=8, pady=(8, 0))
            tk.Label(search, text="Zoek:").pack(side="left")
            self.search_var = tk.StringVar()
            entry = tk.Entry(search, textvariable=self.search_var)
            entry.pack(side="left", fill="x", expand=True)
            self.search_var.trace_add("write", lambda *_: self.refresh())
            cols = ("Supplier", "BTW", "E-mail", "Tel", "Adres 1", "Adres 2")
            self.tree = ttk.Treeview(self, columns=cols, show="headings")
            for c in cols:
                self.tree.heading(c, text=c)
                self.tree.column(c, anchor="w")
            self.tree.pack(fill="both", expand=True, padx=8, pady=8)
            btns = tk.Frame(self)
            btns.pack(fill="x")
            tk.Button(btns, text="Toevoegen", command=self.add_supplier).pack(side="left", padx=4)
            tk.Button(btns, text="Bewerken", command=self.edit_sel).pack(side="left", padx=4)
            tk.Button(btns, text="Verwijderen", command=self.remove_sel).pack(side="left", padx=4)
            tk.Button(btns, text="Update uit CSV (merge)", command=self.merge_csv).pack(side="left", padx=4)
            tk.Button(btns, text="Favoriet ★", command=self.toggle_fav_sel).pack(side="left", padx=4)
            self.refresh()

        def refresh(self):
            for r in self.tree.get_children():
                self.tree.delete(r)
            q = self.search_var.get()
            sups = self.db.find(q)
            for i, s in enumerate(sups):
                vals = (
                    ("★ " if s.favorite else "") + (s.supplier or ""),
                    s.btw or "",
                    s.sales_email or "",
                    s.phone or "",
                    s.adres_1 or "",
                    s.adres_2 or "",
                )
                tag = "odd" if i % 2 else "even"
                self.tree.insert("", "end", iid=s.supplier, values=vals, tags=(tag,))
            self.tree.tag_configure("odd", background=TREE_ODD_BG)
            self.tree.tag_configure("even", background=TREE_EVEN_BG)

        def _sel_name(self):
            sel = self.tree.selection()
            if not sel:
                return None
            name = self.tree.item(sel[0], "values")[0]
            return name.replace("★ ", "", 1)

        def _sel_supplier(self) -> Optional[Supplier]:
            n = self._sel_name()
            if not n:
                return None
            for s in self.db.suppliers:
                if s.supplier == n:
                    return s
            return None

        def add_supplier(self):
            name = simpledialog.askstring("Nieuwe leverancier", "Naam:", parent=self)
            if not name:
                return
            s = Supplier.from_any({"supplier": name})
            self.db.upsert(s)
            self.db.save(SUPPLIERS_DB_FILE)
            self.refresh()
            if self.on_change:
                self.on_change()

        def remove_sel(self):
            n = self._sel_name()
            if not n:
                return
            if messagebox.askyesno("Bevestigen", f"Verwijder '{n}'?", parent=self):
                if self.db.remove(n):
                    self.db.save(SUPPLIERS_DB_FILE)
                    self.refresh()
                    if self.on_change:
                        self.on_change()

        def toggle_fav_sel(self):
            n = self._sel_name()
            if not n:
                return
            if self.db.toggle_fav(n):
                self.db.save(SUPPLIERS_DB_FILE)
                self.refresh()
                if self.on_change:
                    self.on_change()

        def merge_csv(self):
            path = filedialog.askopenfilename(
                parent=self,
                title="CSV bestand",
                filetypes=[("CSV", "*.csv"), ("Alle bestanden", "*.*")],
            )
            if not path:
                return
            try:
                df = read_csv_flex(path)
                for rec in df.to_dict(orient="records"):
                    try:
                        sup = Supplier.from_any(rec)
                        self.db.upsert(sup)
                    except Exception:
                        pass
                self.db.save(SUPPLIERS_DB_FILE)
                self.refresh()
                if self.on_change:
                    self.on_change()
            except Exception as e:
                messagebox.showerror("Fout", str(e), parent=self)

        class _EditDialog(tk.Toplevel):
            def __init__(self, master, supplier: Supplier):
                super().__init__(master)
                self.title("Leverancier bewerken")
                self.result = None
                fields = [
                    ("supplier", "Naam"),
                    ("description", "Beschrijving"),
                    ("supplier_id", "ID"),
                    ("adres_1", "Adres 1"),
                    ("adres_2", "Adres 2"),
                    ("postcode", "Postcode"),
                    ("gemeente", "Gemeente"),
                    ("land", "Land"),
                    ("btw", "BTW"),
                    ("contact_sales", "Contact"),
                    ("sales_email", "E-mail"),
                    ("phone", "Tel"),
                ]
                self.vars = {}
                for i, (f, lbl) in enumerate(fields):
                    tk.Label(self, text=lbl + ":").grid(row=i, column=0, sticky="e", padx=4, pady=2)
                    var = tk.StringVar(value=getattr(supplier, f) or "")
                    tk.Entry(self, textvariable=var, width=40).grid(row=i, column=1, padx=4, pady=2)
                    self.vars[f] = var
                btn = tk.Frame(self)
                btn.grid(row=len(fields), column=0, columnspan=2, pady=4)
                tk.Button(btn, text="Opslaan", command=self._ok).pack(side="left", padx=4)
                tk.Button(btn, text="Annuleer", command=self.destroy).pack(side="left", padx=4)
                self.transient(master)
                self.grab_set()

            def _ok(self):
                data = {f: v.get().strip() or None for f, v in self.vars.items()}
                try:
                    self.result = Supplier.from_any(data)
                except Exception as e:
                    messagebox.showerror("Fout", str(e), parent=self)
                    return
                self.destroy()

        def edit_sel(self):
            s = self._sel_supplier()
            if not s:
                return
            dlg = self._EditDialog(self, s)
            self.wait_window(dlg)
            if dlg.result:
                self.db.upsert(dlg.result)
                self.db.save(SUPPLIERS_DB_FILE)
                self.refresh()
                if self.on_change:
                    self.on_change()

    class SupplierSelectionFrame(tk.Frame):
        """Per productie: type-to-filter of dropdown; rechts detailkaart (klik = selecteer).
           Knoppen altijd zichtbaar onderaan.
        """

        LABEL_COLUMN_WIDTH = 30

        def __init__(
            self,
            master,
            productions: List[str],
            finishes: List[Dict[str, str]],
            db: SuppliersDB,
            delivery_db: DeliveryAddressesDB,
            callback,
            project_number_var: tk.StringVar,
            project_name_var: tk.StringVar,
        ):
            super().__init__(master)
            self.configure(padx=12, pady=12)
            self.db = db
            self.delivery_db = delivery_db
            self.callback = callback
            self.project_number_var = project_number_var
            self.project_name_var = project_name_var
            self._preview_supplier: Optional[Supplier] = None
            self._active_key: Optional[str] = None  # laatst gefocuste rij
            self.sel_vars: Dict[str, tk.StringVar] = {}
            self.doc_vars: Dict[str, tk.StringVar] = {}
            self.doc_num_vars: Dict[str, tk.StringVar] = {}
            self.delivery_vars: Dict[str, tk.StringVar] = {}
            self.delivery_combos: Dict[str, ttk.Combobox] = {}
            self.row_meta: Dict[str, Dict[str, str]] = {}
            self.finish_entries = finishes

            # Grid layout: content (row=0, weight=1), buttons (row=1)
            self.grid_columnconfigure(0, weight=1)
            self.grid_rowconfigure(0, weight=1)

            content = tk.Frame(self)
            content.grid(row=0, column=0, sticky="nsew", padx=10, pady=6)
            content.grid_columnconfigure(0, weight=1)
            content.grid_rowconfigure(0, weight=0)
            content.grid_rowconfigure(1, weight=1)

            # Left: per productie comboboxen
            left = tk.Frame(content)
            left.grid(row=0, column=0, sticky="nw")

            # Project info entries above production rows
            proj_container = tk.Frame(left)
            proj_container.pack(fill="x", pady=(0, 6))
            proj_container.grid_columnconfigure(0, weight=0)
            proj_container.grid_columnconfigure(1, weight=1)

            proj_frame = tk.LabelFrame(
                proj_container,
                text="Projectgegevens",
                labelanchor="n",
                padx=12,
                pady=10,
            )
            proj_frame.grid(row=0, column=0, sticky="nw")

            clear_btn_container = tk.Frame(proj_container)
            clear_btn_container.grid(row=0, column=1, sticky="new", padx=(12, 0))
            clear_btn_container.grid_columnconfigure(0, weight=1)

            tk.Button(
                clear_btn_container,
                text="Clear list",
                command=self._clear_saved_suppliers,
            ).grid(row=0, column=0, sticky="e", pady=(2, 0))

            readonly_bg = "#f0f0f0"

            pn_row = tk.Frame(proj_frame)
            pn_row.pack(fill="x", pady=3)
            project_number_label = tk.Label(
                pn_row,
                text="Projectnr.",
                width=18,
                anchor="w",
            )
            project_number_label.pack(side="left")
            field_border = "#d8d8d8"
            field_kwargs = dict(
                width=50,
                anchor="w",
                background=readonly_bg,
                relief="flat",
                borderwidth=0,
                padx=6,
                pady=2,
                highlightthickness=1,
                highlightbackground=field_border,
                highlightcolor=field_border,
            )
            project_number_value = tk.Label(
                pn_row,
                textvariable=self.project_number_var,
                **field_kwargs,
            )
            project_number_value.pack(side="left", padx=(6, 0))
            self._project_number_label = project_number_label
            self._project_number_value = project_number_value

            name_row = tk.Frame(proj_frame)
            name_row.pack(fill="x", pady=3)
            project_name_label = tk.Label(
                name_row,
                text="Projectnaam",
                width=18,
                anchor="w",
            )
            project_name_label.pack(side="left")
            project_name_value = tk.Label(
                name_row,
                textvariable=self.project_name_var,
                **field_kwargs,
            )
            project_name_value.pack(side="left", padx=(6, 0))
            self._project_name_label = project_name_label
            self._project_name_value = project_name_value

            proj_frame.update_idletasks()
            required_height = proj_frame.winfo_reqheight()
            pad_spec = project_number_value.pack_info().get("padx", 0)
            if isinstance(pad_spec, str):
                pad_parts = [int(p) for p in pad_spec.split()]
            elif isinstance(pad_spec, (tuple, list)):
                pad_parts = [int(p) for p in pad_spec]
            elif pad_spec:
                pad_parts = [int(pad_spec)]
            else:
                pad_parts = []
            desired_padding = (
                pad_parts[0] * 2 if len(pad_parts) == 1 else sum(pad_parts)
            )
            width_candidates = [
                project_number_label.winfo_reqwidth()
                + project_number_value.winfo_reqwidth(),
                project_name_label.winfo_reqwidth()
                + project_name_value.winfo_reqwidth(),
            ]
            pad_conf = proj_frame.cget("padx")
            if isinstance(pad_conf, str):
                pad_values = [int(p) for p in pad_conf.split() if p]
            elif isinstance(pad_conf, (tuple, list)):
                pad_values = [int(p) for p in pad_conf]
            elif pad_conf:
                pad_values = [int(pad_conf)]
            else:
                pad_values = []
            if len(pad_values) == 1:
                total_inner_pad = pad_values[0] * 2
            else:
                total_inner_pad = sum(pad_values)
            target_width = max(width_candidates) + desired_padding + total_inner_pad
            proj_frame.grid_propagate(False)
            proj_frame.configure(width=target_width, height=required_height)

            ttk.Separator(left, orient="horizontal").pack(fill="x", pady=(0, 6))

            delivery_opts = [
                "Geen",
                "Bestelling wordt opgehaald",
                "Leveradres wordt nog meegedeeld",
            ] + [
                self.delivery_db.display_name(a)
                for a in self.delivery_db.addresses_sorted()
            ]

            doc_type_opts = [
                "Geen",
                "Bestelbon",
                "Standaard bon",
                "Offerteaanvraag",
            ]
            self._doc_type_prefixes = {
                _prefix_for_doc_type(t) for t in doc_type_opts
            }

            header_row = tk.Frame(left)
            header_row.pack(fill="x", pady=(8, 3))
            header_label_kwargs = dict(
                anchor="w",
                justify="left",
                background=left.cget("bg"),
            )
            header_font = ("TkDefaultFont", 10, "bold")
            header_columns = [
                ("Producttype", self.LABEL_COLUMN_WIDTH, header_font),
                ("Leverancier", 50, None),
                ("Documenttype", 18, None),
                ("Nr.", 12, None),
                ("Leveradres", 50, None),
            ]

            for text, width, font in header_columns:
                label_kwargs = dict(header_label_kwargs)
                if font is not None:
                    label_kwargs["font"] = font
                tk.Label(
                    header_row,
                    text=text,
                    width=width,
                    **label_kwargs,
                ).pack(side="left", padx=(0, 6), fill="x")

            self.finish_label_by_key: Dict[str, str] = {
                entry.get("key", ""): _to_str(entry.get("label")) or _to_str(entry.get("key"))
                for entry in finishes
            }

            self.rows = []
            self.combo_by_key: Dict[str, ttk.Combobox] = {}

            def add_row(display_text: str, sel_key: str, metadata: Dict[str, str]):
                row = tk.Frame(left)
                row.pack(fill="x", pady=3)
                tk.Label(
                    row,
                    text=display_text,
                    width=self.LABEL_COLUMN_WIDTH,
                    anchor="w",
                ).pack(side="left", padx=(0, 6))
                var = tk.StringVar()
                self.sel_vars[sel_key] = var
                combo = ttk.Combobox(row, textvariable=var, state="normal", width=50)
                combo.pack(side="left", padx=(0, 6))
                combo.bind("<<ComboboxSelected>>", self._on_combo_change)
                combo.bind(
                    "<FocusIn>", lambda _e, key=sel_key: self._on_focus_key(key)
                )
                combo.bind(
                    "<KeyRelease>",
                    lambda ev, key=sel_key, c=combo: self._on_combo_type(ev, key, c),
                )

                doc_var = tk.StringVar(value="Bestelbon")
                self.doc_vars[sel_key] = doc_var
                doc_combo = ttk.Combobox(
                    row,
                    textvariable=doc_var,
                    values=doc_type_opts,
                    state="readonly",
                    width=18,
                )
                doc_combo.pack(side="left", padx=(0, 6))
                doc_combo.bind(
                    "<<ComboboxSelected>>",
                    lambda _e, key=sel_key: self._on_doc_type_change(key),
                )

                doc_num_var = tk.StringVar()
                self.doc_num_vars[sel_key] = doc_num_var
                tk.Entry(row, textvariable=doc_num_var, width=12).pack(
                    side="left", padx=(0, 6)
                )

                dvar = tk.StringVar(value="Geen")
                self.delivery_vars[sel_key] = dvar
                dcombo = ttk.Combobox(
                    row,
                    textvariable=dvar,
                    values=delivery_opts,
                    state="readonly",
                    width=50,
                )
                dcombo.pack(side="left", padx=(0, 6))
                self.delivery_combos[sel_key] = dcombo

                self.rows.append((sel_key, combo))
                self.combo_by_key[sel_key] = combo
                self.row_meta[sel_key] = metadata

            for prod in productions:
                key = make_production_selection_key(prod)
                add_row(
                    prod,
                    key,
                    {"kind": "production", "identifier": prod, "display": prod},
                )

            if finishes:
                ttk.Separator(left, orient="horizontal").pack(fill="x", pady=(12, 6))
                finishes_header = tk.Frame(left)
                finishes_header.pack(fill="x")
                tk.Label(
                    finishes_header,
                    text="Afwerkingen",
                    width=self.LABEL_COLUMN_WIDTH,
                    anchor="w",
                    background=left.cget("bg"),
                    font=("TkDefaultFont", 10, "bold"),
                ).pack(side="left", padx=(0, 6))
                for entry in finishes:
                    finish_key = entry.get("key", "")
                    if not finish_key:
                        continue
                    sel_key = make_finish_selection_key(finish_key)
                    label_text = _to_str(entry.get("label")) or finish_key
                    add_row(
                        label_text,
                        sel_key,
                        {
                            "kind": "finish",
                            "identifier": finish_key,
                            "display": label_text,
                        },
                    )

            # Container voor kaarten
            preview_frame = tk.LabelFrame(
                content,
                text="Leverancier details\n(klik om te selecteren)",
                labelanchor="n",
            )
            preview_frame.grid(row=1, column=0, sticky="nsew", pady=(8, 0))
            preview_frame.grid_rowconfigure(0, weight=1)
            preview_frame.grid_columnconfigure(0, weight=1)

            self.cards_frame = tk.Frame(preview_frame)
            self.cards_frame.grid(row=0, column=0, sticky="nsew", pady=(8, 0))

            # Mapping voor combobox per selectie
            self.combo_by_key = getattr(self, "combo_by_key", {})

            # Buttons bar (altijd zichtbaar)
            btns = tk.Frame(self)
            btns.grid(row=1, column=0, sticky="ew", padx=10, pady=(6,10))
            btns.grid_columnconfigure(0, weight=1)
            self.remember_var = tk.BooleanVar(value=True)
            tk.Checkbutton(btns, text="Onthoud keuze per selectie", variable=self.remember_var).grid(row=0, column=0, sticky="w")
            tk.Button(btns, text="Annuleer", command=self._cancel).grid(row=0, column=1, sticky="e", padx=(4,0))
            tk.Button(btns, text="Bevestig", command=self._confirm).grid(row=0, column=2, sticky="e")

            # Init
            self._refresh_options(initial=True)
            self._update_preview_from_any_combo()

        def _clear_saved_suppliers(self) -> None:
            self.db.defaults_by_production.clear()
            self.db.defaults_by_finish.clear()
            self.db.save()

            for _sel_key, combo in self.rows:
                combo.set("(geen)")

            for sel_key in self.doc_vars:
                self.doc_vars[sel_key].set("Standaard bon")

            for dcombo in self.delivery_combos.values():
                dcombo.set("Geen")

            self._on_combo_change()

        def _on_focus_key(self, sel_key: str):
            self._active_key = sel_key

        def _display_list(self) -> List[str]:
            sups = self.db.suppliers_sorted()
            opts = [self.db.display_name(s) for s in sups]
            opts.insert(0, "(geen)")
            return opts

        @staticmethod
        def _parse_selection_key(key: str) -> tuple[str, str]:
            """Safely resolve a selection key even when helper imports are missing."""

            try:
                return parse_selection_key(key)
            except Exception:
                pass

            if "::" in key:
                prefix, identifier = key.split("::", 1)
                if prefix in ("production", "finish"):
                    return prefix, identifier

            return "production", key

        def _refresh_options(self, initial=False):
            self._base_options = self._display_list()
            self._disp_to_name = {}
            src = self.db.suppliers_sorted()
            for s in src:
                self._disp_to_name[self.db.display_name(s)] = s.supplier

            for sel_key, combo in self.rows:
                typed = combo.get()
                combo["values"] = self._base_options
                parser = getattr(
                    self,
                    "_parse_selection_key",
                    SupplierSelectionFrame._parse_selection_key,
                )
                kind, identifier = parser(sel_key)
                if kind == "production":
                    lower_name = identifier.strip().lower()
                    if lower_name in ("dummy part", "nan", "spare part"):
                        combo.set(self._base_options[0])
                        continue
                    name = self.db.get_default(identifier)
                else:
                    name = self.db.get_default_finish(identifier)
                if typed:
                    combo.set(typed)
                    continue
                if not name and initial:
                    favs = [x for x in src if x.favorite]
                    name = (
                        favs[0].supplier
                        if favs
                        else (src[0].supplier if src else "")
                    )
                disp = None
                for k, v in self._disp_to_name.items():
                    if v and name and v.lower() == name.lower():
                        disp = k
                        break
                if disp:
                    combo.set(disp)
                elif self._base_options:
                    combo.set(
                        self._base_options[1]
                        if len(self._base_options) > 1
                        else self._base_options[0]
                    )

            delivery_opts = [
                "Geen",
                "Bestelling wordt opgehaald",
                "Leveradres wordt nog meegedeeld",
            ] + [
                self.delivery_db.display_name(a)
                for a in self.delivery_db.addresses_sorted()
            ]
            for sel_key, dcombo in self.delivery_combos.items():
                cur = dcombo.get()
                dcombo["values"] = delivery_opts
                if cur:
                    dcombo.set(cur)

        def _on_combo_change(self, _evt=None):
            for sel_key, combo in self.rows:
                doc_var = self.doc_vars.get(sel_key)
                if not doc_var:
                    continue
                raw_val = combo.get().strip()
                norm_val = raw_val.lower()
                if not raw_val or norm_val in ("(geen)", "geen"):
                    doc_var.set("Standaard bon")
                else:
                    doc_var.set("Bestelbon")
                self._on_doc_type_change(sel_key)
            self._update_preview_from_any_combo()

        def _on_doc_type_change(self, sel_key: str):
            doc_var = self.doc_vars.get(sel_key)
            doc_num_var = self.doc_num_vars.get(sel_key)
            if not doc_var or not doc_num_var:
                return
            cur = doc_num_var.get()
            prefix = _prefix_for_doc_type(doc_var.get())
            prefixes = getattr(self, "_doc_type_prefixes", {prefix})
            if not cur or cur in prefixes:
                doc_num_var.set(prefix)

        def _on_combo_type(self, evt, sel_key: str, combo):
            self._active_key = sel_key
            text = _norm(combo.get().strip())
            if not hasattr(self, "_base_options"):
                return
            if evt.keysym in ("Up", "Down", "Escape"):
                return
            if not text:
                combo["values"] = self._base_options
                for ch in self.cards_frame.winfo_children():
                    ch.destroy()
                self._update_preview_for_text("")
                return
            filtered = [
                opt for opt in self._base_options if _norm(opt).startswith(text)
            ]
            filtered = sort_supplier_options(
                filtered, self.db.suppliers, getattr(self, "_disp_to_name", {})
            )
            combo["values"] = filtered
            self._populate_cards(filtered, sel_key)
            if evt.keysym == "Return" and len(filtered) == 1:
                combo.set(filtered[0])
                self._update_preview_for_text(filtered[0])
            else:
                self._update_preview_for_text(combo.get())

        def _resolve_text_to_supplier(self, text: str) -> Optional[Supplier]:
            if not text:
                return None
            norm_text = _norm(text)
            if hasattr(self, "_disp_to_name"):
                for disp, name in self._disp_to_name.items():
                    if _norm(disp) == norm_text:
                        for s in self.db.suppliers:
                            if _norm(s.supplier) == _norm(name):
                                return s
            for s in self.db.suppliers:
                if _norm(s.supplier) == norm_text:
                    return s
            cand = [
                s for s in self.db.suppliers if _norm(s.supplier).startswith(norm_text)
            ]
            if cand:
                return sorted(cand, key=lambda x: (not x.favorite, _norm(x.supplier)))[0]
            cand = [
                s for s in self.db.suppliers if norm_text in _norm(s.supplier)
            ]
            if cand:
                return sorted(cand, key=lambda x: (not x.favorite, _norm(x.supplier)))[0]
            return None

        def _update_preview_for_text(self, text: str):
            s = self._resolve_text_to_supplier(text)
            self._preview_supplier = s

        def _update_preview_from_any_combo(self):
            for sel_key, combo in self.rows:
                t = combo.get()
                if t:
                    self._active_key = sel_key
                    self._update_preview_for_text(t)
                    self._populate_cards([t], sel_key)
                    return
            self._preview_supplier = None
            self._populate_cards([], self._active_key if self._active_key else None)

        def _on_card_click(self, option: str, sel_key: str):
            combo = self.combo_by_key.get(sel_key)
            if combo:
                combo.set(option)
            self._active_key = sel_key
            self._update_preview_for_text(option)
            self._populate_cards([option], sel_key)

        def _populate_cards(self, options, sel_key):
            for ch in self.cards_frame.winfo_children():
                ch.destroy()
            if not options:
                return
            cols = 3
            for i in range(cols):
                self.cards_frame.grid_columnconfigure(i, weight=0)
            for idx, opt in enumerate(options):
                s = self._resolve_text_to_supplier(opt)
                if not s:
                    continue
                r, c = divmod(idx, cols)
                self.cards_frame.grid_rowconfigure(r, weight=0)
                border = "#444444"
                card = tk.Frame(
                    self.cards_frame,
                    highlightbackground=border,
                    highlightcolor=border,
                    highlightthickness=2,
                    cursor="hand2",
                )
                card.grid(row=r, column=c, padx=4, pady=4, sticky="w")
                widgets = []
                name_lbl = tk.Label(
                    card,
                    text=s.supplier,
                    justify="left",
                    anchor="w",
                    font=("TkDefaultFont", 10, "bold"),
                )
                name_lbl.pack(anchor="w", padx=4, pady=(4, 0))
                widgets.append(name_lbl)
                if s.description:
                    desc_lbl = tk.Label(
                        card, text=s.description, justify="left", anchor="w"
                    )
                    desc_lbl.pack(anchor="w", padx=4)
                    widgets.append(desc_lbl)
                if s.adres_1 or s.adres_2:
                    addr_line = (
                        f"{s.adres_1}, {s.adres_2}"
                        if (s.adres_1 and s.adres_2)
                        else (s.adres_1 or s.adres_2)
                    )
                    addr_lbl = tk.Label(card, text=addr_line, justify="left", anchor="w")
                    addr_lbl.pack(anchor="w", padx=4, pady=(0, 4))
                    widgets.append(addr_lbl)
                handler = lambda _e, o=opt, key=sel_key: self._on_card_click(o, key)
                card.bind("<Button-1>", handler)
                for w in widgets:
                    w.bind("<Button-1>", handler)

        def _cancel(self):
            if self.master:
                try:
                    self.master.forget(self)
                except Exception:
                    pass
                if hasattr(self.master, "select") and hasattr(self.master.master, "main_frame"):
                    self.master.select(self.master.master.main_frame)
                if hasattr(self.master.master, "sel_frame"):
                    self.master.master.sel_frame = None
            self.destroy()

        def _confirm(self):
            """Collect selected suppliers per production and return via callback."""
            sel_map: Dict[str, str] = {}
            doc_map: Dict[str, str] = {}
            for sel_key, combo in self.rows:
                typed = combo.get().strip()
                if not typed or typed.lower() in ("(geen)", "geen"):
                    sel_map[sel_key] = ""
                else:
                    s = self._resolve_text_to_supplier(typed)
                    if s:
                        sel_map[sel_key] = s.supplier
                doc_var = self.doc_vars.get(sel_key)
                doc_map[sel_key] = doc_var.get() if doc_var else "Bestelbon"

            doc_num_map: Dict[str, str] = {}
            delivery_map: Dict[str, str] = {}
            for sel_key, _combo in self.rows:
                doc_num_map[sel_key] = self.doc_num_vars[sel_key].get().strip()
                delivery_map[sel_key] = self.delivery_vars.get(
                    sel_key, tk.StringVar(value="Geen")
                ).get()

            project_number = self.project_number_var.get().strip()
            project_name = self.project_name_var.get().strip()

            self.callback(
                sel_map,
                doc_map,
                doc_num_map,
                delivery_map,
                project_number,
                project_name,
                bool(self.remember_var.get()),
            )

    class SettingsFrame(tk.Frame):
        def __init__(self, master, app: "App"):
            super().__init__(master)
            self.app = app
            self.extensions: List[FileExtensionSetting] = deepcopy(
                self.app.settings.file_extensions
            )

            self.configure(padx=12, pady=12)
            self.columnconfigure(0, weight=1)
            self.rowconfigure(3, weight=1)

            export_options = tk.LabelFrame(
                self, text="Exportopties", labelanchor="n"
            )
            export_options.grid(row=0, column=0, sticky="ew")
            export_options.columnconfigure(0, weight=1)

            def _add_option(
                parent: tk.Widget,
                text: str,
                description: str,
                variable: "tk.IntVar",
            ) -> None:
                row = parent.grid_size()[1]
                container = tk.Frame(parent)
                container.grid(row=row, column=0, sticky="ew", padx=12, pady=(6, 2))
                container.columnconfigure(0, weight=1)
                tk.Checkbutton(
                    container,
                    text=text,
                    variable=variable,
                    anchor="w",
                    justify="left",
                ).grid(row=0, column=0, sticky="w")
                tk.Label(
                    container,
                    text=description,
                    justify="left",
                    anchor="w",
                    wraplength=520,
                    foreground="#555555",
                ).grid(row=1, column=0, sticky="ew", padx=(28, 0))

            _add_option(
                export_options,
                "Exporteer bewerkte BOM naar exportmap",
                (
                    "Bewaar automatisch een Excel-bestand van de huidige BOM in de "
                    "hoofdfolder van elke export. Alle wijzigingen die je in Filehopper "
                    "hebt aangebracht, zoals verwijderde rijen, worden meegeschreven."
                ),
                self.app.export_bom_var,
            )

            _add_option(
                export_options,
                "Maak snelkoppeling naar nieuwste exportmap",
                (
                    "Na het exporteren wordt er een snelkoppeling met de naam 'latest'"
                    " geplaatst in de exportmap. Deze verwijst altijd naar de"
                    " meest recente export zodat je die snel kunt openen."
                ),
                self.app.bundle_latest_var,
            )
            _add_option(
                export_options,
                "Testrun: toon alleen doelmap (niets wordt gekopieerd)",
                (
                    "Voer een proefrun uit zonder bestanden te kopiëren. Je ziet"
                    " welke doelmap gebruikt zou worden, maar er worden geen"
                    " bestanden aangemaakt of overschreven."
                ),
                self.app.bundle_dry_run_var,
            )

            template_frame = tk.LabelFrame(
                self,
                text="BOM-template",
            )
            template_frame.grid(
                row=1,
                column=0,
                sticky="ew",
                padx=0,
                pady=(12, 0),
            )
            template_frame.columnconfigure(0, weight=1)

            tk.Label(
                template_frame,
                text=(
                    "Download een leeg Excel-sjabloon met alle kolommen van de BOM."
                    " Handig om gegevens vooraf in te vullen of te delen met collega's."
                ),
                justify="left",
                anchor="w",
                wraplength=480,
            ).grid(row=0, column=0, sticky="ew", padx=10, pady=(8, 4))

            tk.Button(
                template_frame,
                text="Download BOM template",
                command=self._download_bom_template,
            ).grid(row=1, column=0, sticky="w", padx=10, pady=(0, 10))

            footer_frame = tk.LabelFrame(
                self,
                text="Bestelbon/offerte onderschrift",
                labelanchor="n",
            )
            footer_frame.grid(row=2, column=0, sticky="nsew", pady=(12, 0))
            footer_frame.columnconfigure(0, weight=1)
            footer_frame.rowconfigure(1, weight=1)

            tk.Label(
                footer_frame,
                text=(
                    "Pas hier het onderschrift aan dat onderaan de bestelbon of"
                    " offerteaanvraag wordt geplaatst."
                ),
                justify="left",
                anchor="w",
                wraplength=520,
            ).grid(row=0, column=0, sticky="ew", padx=12, pady=(8, 4))

            self.footer_note_text = tk.Text(
                footer_frame,
                height=5,
                wrap="word",
            )
            self.footer_note_text.grid(
                row=1,
                column=0,
                sticky="nsew",
                padx=12,
                pady=(0, 4),
            )
            self._reload_footer_note()

            footer_btns = tk.Frame(footer_frame)
            footer_btns.grid(row=2, column=0, sticky="e", padx=12, pady=(0, 8))
            tk.Button(footer_btns, text="Opslaan", command=self._save_footer_note).pack(
                side="left", padx=4
            )
            tk.Button(
                footer_btns,
                text="Reset naar standaard",
                command=self._reset_footer_note,
            ).pack(side="left", padx=4)

            extensions_frame = tk.LabelFrame(
                self, text="Bestandstypen", labelanchor="n"
            )
            extensions_frame.grid(row=3, column=0, sticky="nsew", pady=(12, 0))
            extensions_frame.columnconfigure(0, weight=1)
            extensions_frame.rowconfigure(1, weight=1)

            tk.Label(
                extensions_frame,
                text=(
                    "Beheer hier welke bestandstypen beschikbaar zijn op het hoofdscherm.\n"
                    "Voeg extensies toe of verwijder ze naar wens."
                ),
                justify="left",
                anchor="w",
                wraplength=520,
            ).grid(row=0, column=0, columnspan=2, sticky="ew", padx=12, pady=(8, 4))

            list_container = tk.Frame(extensions_frame)
            list_container.grid(row=1, column=0, columnspan=2, sticky="nsew", padx=12)
            list_container.columnconfigure(0, weight=1)
            list_container.rowconfigure(0, weight=1)

            list_frame = tk.Frame(list_container)
            list_frame.grid(row=0, column=0, sticky="nsew")
            list_frame.columnconfigure(0, weight=1)

            self.listbox = tk.Listbox(list_frame, activestyle="none")
            self.listbox.grid(row=0, column=0, sticky="nsew")
            scrollbar = tk.Scrollbar(list_frame, command=self.listbox.yview)
            scrollbar.grid(row=0, column=1, sticky="ns")
            self.listbox.configure(yscrollcommand=scrollbar.set)
            self.listbox.bind("<Double-Button-1>", lambda _e: self._edit_selected())

            move_btns = tk.Frame(list_container)
            move_btns.grid(row=0, column=1, sticky="ns", padx=(8, 0))
            move_btns.grid_rowconfigure(0, weight=1)
            move_btns.grid_rowconfigure(3, weight=1)
            move_btns.grid_columnconfigure(0, weight=1)
            tk.Button(
                move_btns,
                text="▲",
                width=3,
                command=lambda: self._move_selected(-1),
            ).grid(row=1, column=0, pady=2, sticky="nsew")
            tk.Button(
                move_btns,
                text="▼",
                width=3,
                command=lambda: self._move_selected(1),
            ).grid(row=2, column=0, pady=2, sticky="nsew")

            btns = tk.Frame(extensions_frame)
            btns.grid(row=2, column=0, columnspan=2, sticky="ew", padx=12, pady=(8, 12))
            tk.Button(btns, text="Toevoegen", command=self._add_extension).pack(
                side="left", padx=4
            )
            tk.Button(btns, text="Bewerken", command=self._edit_selected).pack(
                side="left", padx=4
            )
            tk.Button(btns, text="Verwijderen", command=self._remove_selected).pack(
                side="left", padx=4
            )

            self._refresh_list()

        def _refresh_list(self) -> None:
            self.listbox.delete(0, tk.END)
            if not self.extensions:
                self.listbox.insert(0, "Geen bestandstypen gedefinieerd.")
                self.listbox.itemconfig(0, foreground="#777777")
                self._update_listbox_height(1)
                self._update_listbox_width()
                return
            for ext in self.extensions:
                status = "✓" if ext.enabled else "✗"
                patterns = ", ".join(ext.patterns)
                self.listbox.insert(tk.END, f"{status} {ext.label} — {patterns}")
            self._update_listbox_height(len(self.extensions))
            self._update_listbox_width()

        def _reload_footer_note(self) -> None:
            text = self.app.footer_note_var.get()
            self.footer_note_text.delete("1.0", "end")
            if text:
                self.footer_note_text.insert("1.0", text)

        def _current_footer_text(self) -> str:
            raw = self.footer_note_text.get("1.0", "end-1c")
            return raw.replace("\r\n", "\n")

        def _save_footer_note(self) -> None:
            note = self._current_footer_text().strip()
            self.app.update_footer_note(note)
            self._reload_footer_note()

        def _reset_footer_note(self) -> None:
            self.app.update_footer_note(DEFAULT_FOOTER_NOTE)
            self._reload_footer_note()

        def _download_bom_template(self) -> None:
            path_str = filedialog.asksaveasfilename(
                parent=self,
                title="BOM-template opslaan",
                defaultextension=".xlsx",
                filetypes=(("Excel-werkboek", "*.xlsx"), ("Alle bestanden", "*.*")),
                initialfile=BOMCustomTab.default_template_filename(),
            )
            if not path_str:
                return

            target_path = Path(path_str)
            try:
                BOMCustomTab.write_template_workbook(target_path)
            except Exception as exc:
                messagebox.showerror("Opslaan mislukt", str(exc), parent=self)
                return

            messagebox.showinfo(
                "Template opgeslagen",
                (
                    "Het lege BOM-sjabloon is opgeslagen. Vul het formulier in en"
                    " importeer de gegevens later in de Custom BOM-tab.\n\n"
                    f"Locatie: {target_path}"
                ),
                parent=self,
            )

        def _update_listbox_height(self, item_count: int) -> None:
            visible = max(1, item_count)
            height = min(max(visible, 3), 10)
            self.listbox.configure(height=height)

        def _update_listbox_width(self) -> None:
            items = self.listbox.get(0, tk.END)
            if not items:
                self.listbox.configure(width=28)
                return
            max_len = max(len(item) for item in items)
            width = max(28, min(64, max_len + 4))
            self.listbox.configure(width=width)

        def _selected_index(self) -> Optional[int]:
            if not self.extensions:
                return None
            sel = self.listbox.curselection()
            if not sel:
                return None
            idx = int(sel[0])
            if idx >= len(self.extensions):
                return None
            return idx

        def _selected_extension(self) -> Optional[FileExtensionSetting]:
            idx = self._selected_index()
            if idx is None:
                return None
            return self.extensions[idx]

        def _ensure_unique_key(self, key: str, exclude_index: Optional[int] = None) -> str:
            existing = {
                ext.key
                for idx, ext in enumerate(self.extensions)
                if exclude_index is None or idx != exclude_index
            }
            if key not in existing:
                return key
            base = key
            suffix = 2
            while True:
                candidate = f"{base}_{suffix}"
                if candidate not in existing:
                    return candidate
                suffix += 1

        def _persist(self) -> None:
            self.app.apply_file_extensions(deepcopy(self.extensions))
            self.extensions = deepcopy(self.app.settings.file_extensions)
            self._refresh_list()

        def _add_extension(self) -> None:
            self._open_extension_dialog("Bestandstype toevoegen", None)

        def _edit_selected(self) -> None:
            ext = self._selected_extension()
            if ext is None:
                return
            self._open_extension_dialog("Bestandstype bewerken", ext)

        def _remove_selected(self) -> None:
            idx = self._selected_index()
            if idx is None:
                return
            ext = self.extensions[idx]
            if not messagebox.askyesno(
                "Bevestigen",
                f"Verwijder '{ext.label}' van de lijst?",
                parent=self,
            ):
                return
            del self.extensions[idx]
            self._persist()

        def _move_selected(self, offset: int) -> None:
            idx = self._selected_index()
            if idx is None:
                return
            new_idx = idx + offset
            if new_idx < 0 or new_idx >= len(self.extensions):
                return
            self.extensions[idx], self.extensions[new_idx] = (
                self.extensions[new_idx],
                self.extensions[idx],
            )
            self._persist()
            if 0 <= new_idx < len(self.extensions):
                self.listbox.selection_clear(0, tk.END)
                self.listbox.selection_set(new_idx)
                self.listbox.activate(new_idx)
                self.listbox.see(new_idx)

        def _open_extension_dialog(
            self, title: str, existing: Optional[FileExtensionSetting]
        ) -> None:
            win = tk.Toplevel(self)
            win.title(title)
            win.transient(self)
            win.grab_set()

            def _normalize_extensions(values) -> List[str]:
                cleaned: List[str] = []
                seen = set()
                for raw in values:
                    if not isinstance(raw, str):
                        continue
                    ext = raw.strip().lower()
                    if not ext:
                        continue
                    ext = ext.lstrip(".")
                    if not ext or ext in seen:
                        continue
                    cleaned.append(ext)
                    seen.add(ext)
                return cleaned

            tk.Label(win, text="Naam:").grid(row=0, column=0, sticky="e", padx=4, pady=4)
            name_var = tk.StringVar(value=existing.label if existing else "")
            tk.Entry(win, textvariable=name_var, width=40).grid(
                row=0, column=1, padx=4, pady=4
            )

            tk.Label(win, text="Extensies (komma of spatie gescheiden):").grid(
                row=1, column=0, sticky="e", padx=4, pady=4
            )
            patterns_text = ", ".join(existing.patterns) if existing else ""
            patterns_var = tk.StringVar(value=patterns_text)
            tk.Entry(win, textvariable=patterns_var, width=28).grid(
                row=1, column=1, padx=(4, 12), pady=(4, 8)
            )

            tk.Label(win, text="Preset:").grid(row=2, column=0, sticky="e", padx=4, pady=4)
            no_preset_label = "(Geen preset)"
            preset_choices = [no_preset_label, *FILE_EXTENSION_PRESETS.keys()]
            preset_var = tk.StringVar(value=no_preset_label)
            preset_combo = ttk.Combobox(
                win,
                textvariable=preset_var,
                values=preset_choices,
                state="readonly",
                width=32,
            )
            preset_combo.grid(row=2, column=1, sticky="we", padx=4, pady=4)
            preset_info_var = tk.StringVar(value="Selecteer een preset")
            tk.Label(win, textvariable=preset_info_var, anchor="w").grid(
                row=2, column=2, sticky="w", padx=(4, 0), pady=4
            )

            enabled_var = tk.BooleanVar(value=existing.enabled if existing else True)
            tk.Checkbutton(
                win,
                text="Standaard aangevinkt",
                variable=enabled_var,
            ).grid(row=3, column=1, sticky="w", padx=4, pady=4)

            def _update_preset_info(name: str) -> None:
                if name in FILE_EXTENSION_PRESETS:
                    count = len(_normalize_extensions(FILE_EXTENSION_PRESETS[name]))
                    suffix = "s" if count != 1 else ""
                    preset_info_var.set(f"Preset bevat {count} extensie{suffix}")
                else:
                    preset_info_var.set("Selecteer een preset")

            def _on_preset_selected(_event=None) -> None:
                name = preset_var.get()
                if name in FILE_EXTENSION_PRESETS:
                    normalized = _normalize_extensions(FILE_EXTENSION_PRESETS[name])
                    if normalized:
                        patterns_var.set(", ".join(f".{ext}" for ext in normalized))
                        if existing is None or not name_var.get().strip():
                            name_var.set(name)
                _update_preset_info(name)

            preset_combo.bind("<<ComboboxSelected>>", _on_preset_selected)

            def _save() -> None:
                try:
                    new_ext = FileExtensionSetting.from_user_input(
                        name_var.get(),
                        patterns_var.get(),
                        enabled_var.get(),
                        key=existing.key if existing else None,
                    )
                except ValueError as exc:
                    messagebox.showerror("Fout", str(exc), parent=win)
                    return
                if existing is None:
                    new_ext.key = self._ensure_unique_key(new_ext.key)
                    self.extensions.append(new_ext)
                else:
                    idx = self.extensions.index(existing)
                    new_ext.key = self._ensure_unique_key(new_ext.key, exclude_index=idx)
                    self.extensions[idx] = new_ext
                self._persist()
                win.destroy()

            if existing:
                existing_norm = set(_normalize_extensions(existing.patterns))
                for preset_name, preset_exts in FILE_EXTENSION_PRESETS.items():
                    if existing_norm == set(_normalize_extensions(preset_exts)):
                        preset_var.set(preset_name)
                        break

            preset_combo.set(preset_var.get())
            _update_preset_info(preset_var.get())

            btns = tk.Frame(win)
            btns.grid(row=4, column=0, columnspan=3, pady=(8, 4))
            tk.Button(btns, text="Opslaan", command=_save).pack(side="left", padx=4)
            tk.Button(btns, text="Annuleer", command=win.destroy).pack(
                side="left", padx=4
            )

            win.columnconfigure(1, weight=1)
            win.columnconfigure(2, weight=1)
            name_var.set(name_var.get())
            win.resizable(False, False)
            win.wait_visibility()
            win.focus_set()
            win.wait_window()

    class App(tk.Tk):
        def __init__(self):
            super().__init__()
            import sys
            style = ttk.Style(self)
            if sys.platform == "darwin":
                style.theme_use("aqua")
            else:
                style.theme_use("clam")

            def _configure_tab_like_button_style():
                tab_layout = deepcopy(style.layout("TNotebook.Tab"))

                def _remove_focus(layout_items):
                    cleaned = []
                    for child_element, child_options in layout_items:
                        if child_element == "Notebook.focus":
                            if child_options:
                                children = child_options.get("children")
                                if children:
                                    cleaned.extend(_remove_focus(children))
                            continue
                        if child_options:
                            new_child_options = deepcopy(child_options)
                            if "children" in new_child_options:
                                new_child_options["children"] = _remove_focus(
                                    new_child_options["children"]
                                )
                            cleaned.append((child_element, new_child_options))
                        else:
                            cleaned.append((child_element, child_options))
                    return cleaned

                if tab_layout:
                    cleaned_layout = _remove_focus(tab_layout)
                    style.layout("TNotebook.Tab", cleaned_layout)
                    style.layout("Tab.TButton", cleaned_layout)

                tab_config = {}
                for opt in ("padding", "background", "foreground", "font", "borderwidth", "relief"):
                    val = style.lookup("TNotebook.Tab", opt)
                    if val not in (None, ""):
                        tab_config[opt] = val
                if tab_config:
                    style.configure("Tab.TButton", **tab_config)

                for opt in ("background", "foreground", "bordercolor", "focuscolor", "lightcolor", "darkcolor"):
                    states = style.map("TNotebook.Tab", opt)
                    if states:
                        style.map("Tab.TButton", **{opt: states})

                padding = style.lookup("TNotebook.Tab", "padding")
                if padding in (None, ""):
                    style.configure("Tab.TButton", padding=(12, 4))

            _configure_tab_like_button_style()
            self.title("Filehopper")
            self.minsize(1024, 720)

            self.db = SuppliersDB.load(SUPPLIERS_DB_FILE)
            self.client_db = ClientsDB.load(CLIENTS_DB_FILE)
            self.delivery_db = DeliveryAddressesDB.load(DELIVERY_DB_FILE)

            self.settings = AppSettings.load()
            self._suspend_save = False

            self.source_folder_var = tk.StringVar(
                master=self, value=self.settings.source_folder
            )
            self.dest_folder_var = tk.StringVar(
                master=self, value=self.settings.dest_folder
            )
            self.project_number_var = tk.StringVar(
                master=self, value=self.settings.project_number
            )
            self.project_name_var = tk.StringVar(
                master=self, value=self.settings.project_name
            )
            self.extension_vars: Dict[str, tk.IntVar] = {}
            self._sync_extension_vars_from_settings()
            self.zip_var = tk.IntVar(
                master=self, value=1 if self.settings.zip_per_production else 0
            )
            self.finish_export_var = tk.IntVar(
                master=self, value=1 if self.settings.copy_finish_exports else 0
            )
            self.zip_finish_var = tk.IntVar(
                master=self, value=1 if self.settings.zip_finish_exports else 0
            )
            self.export_bom_var = tk.IntVar(
                master=self, value=1 if self.settings.export_processed_bom else 0
            )
            self.zip_per_finish_var = tk.IntVar(
                master=self,
                value=
                1
                if self.settings.zip_per_production
                and self.settings.zip_finish_exports
                else 0,
            )
            self.export_date_prefix_var = tk.IntVar(
                master=self, value=1 if self.settings.export_date_prefix else 0
            )
            self.export_date_suffix_var = tk.IntVar(
                master=self, value=1 if self.settings.export_date_suffix else 0
            )
            self.export_name_custom_prefix_text = tk.StringVar(
                master=self, value=self.settings.custom_prefix_text
            )
            self.export_name_custom_prefix_enabled_var = tk.IntVar(
                master=self, value=1 if self.settings.custom_prefix_enabled else 0
            )
            self.export_name_custom_suffix_text = tk.StringVar(
                master=self, value=self.settings.custom_suffix_text
            )
            self.export_name_custom_suffix_enabled_var = tk.IntVar(
                master=self, value=1 if self.settings.custom_suffix_enabled else 0
            )
            self.bundle_latest_var = tk.IntVar(
                master=self, value=1 if self.settings.bundle_latest else 0
            )
            self.bundle_dry_run_var = tk.IntVar(
                master=self, value=1 if self.settings.bundle_dry_run else 0
            )
            self.footer_note_var = tk.StringVar(
                master=self, value=self.settings.footer_note or ""
            )

            self.source_folder = self.source_folder_var.get().strip()
            self.dest_folder = self.dest_folder_var.get().strip()
            self.last_bundle_result: Optional[ExportBundleResult] = None
            self.bom_df: Optional[pd.DataFrame] = None

            for var in (
                self.source_folder_var,
                self.dest_folder_var,
                self.project_number_var,
                self.project_name_var,
                self.export_name_custom_prefix_text,
                self.export_name_custom_suffix_text,
            ):
                var.trace_add("write", self._save_settings)
            for var in (
                self.zip_var,
                self.finish_export_var,
                self.zip_finish_var,
                self.export_bom_var,
                self.export_date_prefix_var,
                self.export_date_suffix_var,
                self.export_name_custom_prefix_enabled_var,
                self.export_name_custom_suffix_enabled_var,
                self.bundle_latest_var,
                self.bundle_dry_run_var,
            ):
                var.trace_add("write", self._save_settings)

            self.zip_var.trace_add("write", self._update_zip_per_finish_var)
            self.zip_finish_var.trace_add("write", self._update_zip_per_finish_var)
            self._update_zip_per_finish_var()

            tabs_wrapper = tk.Frame(self)
            tabs_wrapper.pack(fill="both", expand=True, padx=8, pady=(12, 0))

            tabs_background = (
                style.lookup("TNotebook", "background")
                or style.lookup("TFrame", "background")
                or self.cget("background")
            )

            tabs_container = tk.Frame(tabs_wrapper, background=tabs_background)
            tabs_container.pack(fill="both", expand=True)

            self.nb = ttk.Notebook(tabs_container)
            self.nb.pack(fill="both", expand=True)
            self.custom_bom_tab = BOMCustomTab(
                self.nb,
                app_name="Filehopper",
                on_custom_bom_ready=self._on_custom_bom_ready,
                event_target=self,
            )
            main = tk.Frame(self.nb)
            main.configure(padx=12, pady=12)
            self.nb.add(main, text="Main")
            self.nb.add(self.custom_bom_tab, text="Custom BOM")
            self.main_frame = main
            self.clients_frame = ClientsManagerFrame(
                self.nb, self.client_db, on_change=self._on_db_change
            )
            self.clients_frame.configure(padx=12, pady=12)
            self.nb.add(self.clients_frame, text="Klant beheer")
            self.delivery_frame = DeliveryAddressesManagerFrame(
                self.nb, self.delivery_db, on_change=self._on_db_change
            )
            self.delivery_frame.configure(padx=12, pady=12)
            self.nb.add(self.delivery_frame, text="Leveradres beheer")
            self.suppliers_frame = SuppliersManagerFrame(
                self.nb, self.db, on_change=self._on_db_change
            )
            self.suppliers_frame.configure(padx=12, pady=12)
            self.nb.add(self.suppliers_frame, text="Leverancier beheer")

            self.settings_frame = SettingsFrame(self.nb, self)
            self.settings_frame.configure(padx=12, pady=12)
            self.nb.add(self.settings_frame, text="⚙ Settings")

            # Top folders
            top = tk.Frame(main); top.pack(fill="x", padx=8, pady=6)
            FOLDER_ICON = "\U0001F4C1"
            USER_ICON = "\U0001F464"
            label_font = tkfont.nametofont("TkDefaultFont")

            tk.Label(top, text=f"{FOLDER_ICON} Bronmap:", font=label_font).grid(
                row=0, column=0, sticky="w"
            )
            self.src_entry = tk.Entry(top, width=60, textvariable=self.source_folder_var)
            self.src_entry.grid(row=0, column=1, padx=4)
            tk.Button(top, text="Bladeren", command=self._pick_src).grid(row=0, column=2, padx=4)
            tk.Label(top, text="Projectnr.:").grid(row=0, column=3, sticky="w", padx=(16, 0))
            tk.Entry(top, textvariable=self.project_number_var, width=60).grid(row=0, column=4, padx=4, sticky="w")

            tk.Label(top, text=f"{FOLDER_ICON} Bestemmingsmap:", font=label_font).grid(
                row=1, column=0, sticky="w"
            )
            self.dst_entry = tk.Entry(top, width=60, textvariable=self.dest_folder_var)
            self.dst_entry.grid(row=1, column=1, padx=4)
            tk.Button(top, text="Bladeren", command=self._pick_dst).grid(row=1, column=2, padx=4)
            tk.Label(top, text="Projectnaam:").grid(row=1, column=3, sticky="w", padx=(16, 0))
            tk.Entry(top, textvariable=self.project_name_var, width=60).grid(row=1, column=4, padx=4, sticky="w")

            tk.Label(top, text=f"{USER_ICON} Opdrachtgever:", font=label_font).grid(
                row=2, column=0, sticky="w", pady=(8, 0)
            )
            self.client_var = tk.StringVar()
            self.client_combo = ttk.Combobox(top, textvariable=self.client_var, state="readonly", width=40)
            self.client_combo.grid(row=2, column=1, padx=4, pady=(8, 0))
            tk.Button(top, text="Beheer", command=lambda: self.nb.select(self.clients_frame)).grid(
                row=2, column=2, padx=4, pady=(8, 0)
            )
            self._refresh_clients_combo()



            # Filters
            filters_row = tk.Frame(main)
            filters_row.pack(fill="x", padx=8, pady=6)
            filters_row.grid_columnconfigure(0, weight=1)
            filters_row.grid_columnconfigure(1, weight=1)
            filters_row.grid_columnconfigure(2, weight=1)

            filt = tk.LabelFrame(
                filters_row,
                text="Selecteer bestandstypen om te kopiëren",
                labelanchor="n",
            )
            filt.grid(row=0, column=0, sticky="nsew", padx=(0, 8))
            filt.grid_columnconfigure(0, weight=1)

            options_frame_parent = tk.LabelFrame(
                filters_row, text="Geavanceerde opties", labelanchor="n"
            )
            options_frame_parent.grid(row=0, column=1, sticky="nsew", padx=(0, 8))
            options_frame_parent.grid_columnconfigure(0, weight=1)

            export_name_frame = tk.LabelFrame(
                filters_row,
                text="Benaming exportbestand",
                labelanchor="n",
            )
            export_name_frame.grid(row=0, column=2, sticky="nsew")
            export_name_frame.grid_columnconfigure(0, weight=1)

            self.ext_frame = tk.Frame(filt)
            self.ext_frame.grid(row=0, column=0, sticky="nw", padx=8, pady=4)
            options_frame = tk.Frame(options_frame_parent)
            options_frame.grid(row=0, column=0, sticky="nw", padx=8, pady=4)
            export_name_inner = tk.Frame(export_name_frame)
            export_name_inner.grid(row=0, column=0, sticky="nw", padx=8, pady=4)

            self._rebuild_extension_checkbuttons()
            tk.Checkbutton(
                options_frame,
                text="Zip per productie/finish",
                variable=self.zip_per_finish_var,
                anchor="w",
                command=self._toggle_zip_per_finish,
            ).pack(anchor="w", pady=2)
            tk.Checkbutton(
                options_frame,
                text="Finish export",
                variable=self.finish_export_var,
                anchor="w",
            ).pack(anchor="w", pady=2)
            tk.Checkbutton(
                export_name_inner,
                text="Datumprefix (YYYYMMDD-)",
                variable=self.export_date_prefix_var,
                anchor="w",
            ).pack(anchor="w", pady=2)
            tk.Checkbutton(
                export_name_inner,
                text="Datumsuffix (-YYYYMMDD)",
                variable=self.export_date_suffix_var,
                anchor="w",
            ).pack(anchor="w", pady=2)
            prefix_row = tk.Frame(export_name_inner)
            prefix_row.pack(anchor="w", fill="x", pady=(8, 2))
            tk.Checkbutton(
                prefix_row,
                text="Aangepaste prefix",
                variable=self.export_name_custom_prefix_enabled_var,
            ).pack(side="left", padx=(0, 4))
            tk.Entry(
                prefix_row,
                textvariable=self.export_name_custom_prefix_text,
            ).pack(side="left", fill="x", expand=True)
            suffix_row = tk.Frame(export_name_inner)
            suffix_row.pack(anchor="w", fill="x", pady=2)
            tk.Checkbutton(
                suffix_row,
                text="Aangepaste suffix",
                variable=self.export_name_custom_suffix_enabled_var,
            ).pack(side="left", padx=(0, 4))
            tk.Entry(
                suffix_row,
                textvariable=self.export_name_custom_suffix_text,
            ).pack(side="left", fill="x", expand=True)
            # Legacy options moved to settings tab

            # BOM controls
            bf = tk.Frame(main); bf.pack(fill="x", padx=8, pady=6)
            tk.Button(bf, text="Laad BOM (CSV/Excel)", command=self._load_bom).pack(side="left", padx=6)
            tk.Button(
                bf,
                text="Custom BOM",
                command=lambda: self.nb.select(self.custom_bom_tab),
            ).pack(side="left", padx=6)
            tk.Button(bf, text="Controleer Bestanden", command=self._check_files).pack(side="left", padx=6)
            tk.Button(bf, text="Clear BOM", command=self._clear_bom).pack(side="left", padx=6)
            tk.Button(
                bf,
                text="Delete",
                command=self._delete_selected_bom_rows,
            ).pack(side="left", padx=6)


            # Tree
            style.configure("Treeview", rowheight=24)
            treef = tk.Frame(main)
            treef.pack(fill="both", expand=True, padx=8, pady=6)
            self.tree = ttk.Treeview(
                treef,
                columns=(
                    "PartNumber",
                    "Description",
                    "Production",
                    "Bestanden gevonden",
                    "Status",
                ),
                show="headings",
                selectmode="extended",
            )
            for col in ("PartNumber","Description","Production","Bestanden gevonden","Status"):
                w = 140
                if col=="Description": w=320
                if col=="Bestanden gevonden": w=180
                if col=="Status": w=120
                anchor = "center" if col=="Status" else "w"
                self.tree.heading(col, text=col, anchor=anchor)
                self.tree.column(col, width=w, anchor=anchor)
            tree_scroll = ttk.Scrollbar(treef, orient="vertical", command=self.tree.yview)
            self.tree.configure(yscrollcommand=tree_scroll.set)
            self.tree.pack(side="left", fill="both", expand=True)
            tree_scroll.pack(side="left", fill="y")
            self.tree.bind("<Button-1>", self._on_tree_click)
            self.tree.bind("<Delete>", self._delete_selected_bom_rows)
<<<<<<< HEAD
            self.tree.bind("<KeyPress-Delete>", self._delete_selected_bom_rows)
            self.tree.bind("<KP_Delete>", self._delete_selected_bom_rows)
=======
>>>>>>> ac0a3a7b
            self.tree.bind("<Down>", lambda event: self._move_tree_focus(1))
            self.tree.bind("<Up>", lambda event: self._move_tree_focus(-1))
            self.tree.bind("<Control-Tab>", self._select_next_with_ctrl_tab)
            self.tree.bind("<Control-Shift-Tab>", self._select_prev_with_ctrl_tab)
            self.tree.bind("<Control-ISO_Left_Tab>", self._select_prev_with_ctrl_tab)
<<<<<<< HEAD
            self.bind("<Delete>", self._delete_selected_bom_rows)
            self.bind("<KP_Delete>", self._delete_selected_bom_rows)
=======
>>>>>>> ac0a3a7b
            self.item_links: Dict[str, str] = {}

            # Actions
            act = tk.Frame(main); act.pack(fill="x", padx=8, pady=8)
            button_style = dict(
                bg=MANUFACT_BRAND_COLOR,
                activebackground="#F7B538",
                fg="black",
                activeforeground="black",
            )
            tk.Button(
                act, text="Kopieer zonder submappen", command=self._copy_flat, **button_style
            ).pack(side="left", padx=6)
            tk.Button(
                act,
                text="Kopieer per productie + bestelbonnen",
                command=self._copy_per_prod,
                **button_style,
            ).pack(side="left", padx=6)
            tk.Button(
                act, text="Combine pdf", command=self._combine_pdf, **button_style
            ).pack(side="left", padx=6)

            # Status
            self.status_var = tk.StringVar(value="Klaar")
            tk.Label(main, textvariable=self.status_var, anchor="w").pack(fill="x", padx=8, pady=(0,8))
            self._save_settings()

        def _on_db_change(self):
            self._refresh_clients_combo()
            sel = getattr(self, "sel_frame", None)
            if sel is not None:
                try:
                    if sel.winfo_exists():
                        sel._refresh_options()
                    else:
                        self.sel_frame = None
                except Exception:
                    self.sel_frame = None

        def _refresh_clients_combo(self):
            cur = self.client_combo.get()
            opts = [self.client_db.display_name(c) for c in self.client_db.clients_sorted()]
            self.client_combo["values"] = opts
            if cur in opts:
                self.client_combo.set(cur)
            elif opts:
                self.client_combo.set(opts[0])

        def _toggle_zip_per_finish(self):
            enabled = bool(self.zip_per_finish_var.get())
            desired = 1 if enabled else 0
            if self.zip_var.get() != desired:
                self.zip_var.set(desired)
            if self.zip_finish_var.get() != desired:
                self.zip_finish_var.set(desired)

        def _update_zip_per_finish_var(self, *_args):
            desired = 1 if (self.zip_var.get() and self.zip_finish_var.get()) else 0
            if self.zip_per_finish_var.get() != desired:
                self.zip_per_finish_var.set(desired)

        def _save_settings(self, *_args):
            if getattr(self, "_suspend_save", False):
                return
            self.source_folder = self.source_folder_var.get().strip()
            self.dest_folder = self.dest_folder_var.get().strip()
            self.settings.source_folder = self.source_folder
            self.settings.dest_folder = self.dest_folder
            self.settings.project_number = self.project_number_var.get().strip()
            self.settings.project_name = self.project_name_var.get().strip()
            self.settings.zip_per_production = bool(self.zip_var.get())
            self.settings.copy_finish_exports = bool(self.finish_export_var.get())
            self.settings.zip_finish_exports = bool(self.zip_finish_var.get())
            self.settings.export_processed_bom = bool(self.export_bom_var.get())
            self.settings.export_date_prefix = bool(self.export_date_prefix_var.get())
            self.settings.export_date_suffix = bool(self.export_date_suffix_var.get())
            self.settings.custom_prefix_enabled = bool(
                self.export_name_custom_prefix_enabled_var.get()
            )
            self.settings.custom_prefix_text = self.export_name_custom_prefix_text.get().strip()
            self.settings.custom_suffix_enabled = bool(
                self.export_name_custom_suffix_enabled_var.get()
            )
            self.settings.custom_suffix_text = self.export_name_custom_suffix_text.get().strip()
            self.settings.bundle_latest = bool(self.bundle_latest_var.get())
            self.settings.bundle_dry_run = bool(self.bundle_dry_run_var.get())
            self.settings.footer_note = self.footer_note_var.get().replace("\r\n", "\n")
            for ext in self.settings.file_extensions:
                var = self.extension_vars.get(ext.key)
                if var is not None:
                    ext.enabled = bool(var.get())
            try:
                self.settings.save()
            except Exception as exc:
                print(f"Kon instellingen niet opslaan: {exc}", file=sys.stderr)

        def _sync_extension_vars_from_settings(self) -> None:
            prev = getattr(self, "_suspend_save", False)
            self._suspend_save = True
            new_vars: Dict[str, tk.IntVar] = {}
            try:
                for ext in self.settings.file_extensions:
                    var = self.extension_vars.get(ext.key)
                    if var is None:
                        var = tk.IntVar(master=self, value=1 if ext.enabled else 0)
                        var.trace_add("write", self._save_settings)
                    else:
                        desired = 1 if ext.enabled else 0
                        if var.get() != desired:
                            var.set(desired)
                    new_vars[ext.key] = var
            finally:
                self._suspend_save = prev
            self.extension_vars = new_vars

        def _rebuild_extension_checkbuttons(self) -> None:
            if not hasattr(self, "ext_frame"):
                return
            for child in self.ext_frame.winfo_children():
                child.destroy()
            if not self.settings.file_extensions:
                tk.Label(
                    self.ext_frame,
                    text="Geen bestandstypen beschikbaar. Voeg ze toe via instellingen.",
                    anchor="w",
                    justify="left",
                ).pack(anchor="w", pady=2)
                return
            for ext in self.settings.file_extensions:
                var = self.extension_vars.get(ext.key)
                if var is None:
                    var = tk.IntVar(master=self, value=1 if ext.enabled else 0)
                    var.trace_add("write", self._save_settings)
                    self.extension_vars[ext.key] = var
                tk.Checkbutton(
                    self.ext_frame, text=ext.label, variable=var, anchor="w"
                ).pack(anchor="w", pady=2)

        def apply_file_extensions(self, extensions: List[FileExtensionSetting]) -> None:
            normalized: List[FileExtensionSetting] = []
            seen_keys = set()
            for ext in extensions:
                if isinstance(ext, FileExtensionSetting):
                    ext_obj = FileExtensionSetting(
                        key=ext.key,
                        label=ext.label,
                        patterns=list(ext.patterns),
                        enabled=bool(ext.enabled),
                    )
                else:
                    try:
                        ext_obj = FileExtensionSetting.from_any(ext)
                    except ValueError:
                        continue
                base_key = ext_obj.key or "ext"
                key = base_key
                suffix = 2
                while key in seen_keys:
                    key = f"{base_key}_{suffix}"
                    suffix += 1
                if key != ext_obj.key:
                    ext_obj = FileExtensionSetting(
                        key=key,
                        label=ext_obj.label,
                        patterns=list(ext_obj.patterns),
                        enabled=ext_obj.enabled,
                    )
                normalized.append(ext_obj)
                seen_keys.add(key)

            self.settings.file_extensions = normalized
            self._sync_extension_vars_from_settings()
            self._rebuild_extension_checkbuttons()
            self._save_settings()

        def update_footer_note(self, text: str) -> None:
            normalized = (text or "").replace("\r\n", "\n")
            prev = getattr(self, "_suspend_save", False)
            self._suspend_save = True
            try:
                self.footer_note_var.set(normalized)
            finally:
                self._suspend_save = prev
            self._save_settings()

        def _pick_src(self):
            from tkinter import filedialog
            p = filedialog.askdirectory()
            if p:
                self.source_folder_var.set(p)
                self._save_settings()

        def _pick_dst(self):
            from tkinter import filedialog
            p = filedialog.askdirectory()
            if p:
                self.dest_folder_var.set(p)
                self._save_settings()

        def _selected_exts(self) -> Optional[List[str]]:
            selected: List[str] = []
            for ext in self.settings.file_extensions:
                var = self.extension_vars.get(ext.key)
                if var is None:
                    continue
                if var.get():
                    selected.extend(ext.patterns)
            return selected or None

        def _ensure_bom_loaded(self) -> bool:
            from tkinter import messagebox

            bom_df = self.bom_df
            if bom_df is None or bom_df.empty:
                messagebox.showwarning("Let op", "Laad eerst een BOM.")
                return False
            return True

        def _load_bom_from_path(self, path: str) -> None:
            df = load_bom(path)
            if "Bestanden gevonden" not in df.columns:
                df["Bestanden gevonden"] = ""
            if "Status" not in df.columns:
                df["Status"] = ""
            if "Link" not in df.columns:
                df["Link"] = ""
            self.bom_df = df
            self._refresh_tree()
            self.status_var.set(f"BOM geladen: {len(df)} rijen")

        def _load_bom(self):
            from tkinter import filedialog, messagebox

            start_dir = self.source_folder if self.source_folder else os.getcwd()
            path = filedialog.askopenfilename(
                filetypes=[("CSV", "*.csv"), ("Excel", "*.xlsx;*.xls")],
                initialdir=start_dir,
            )
            if not path:
                return
            try:
                self._load_bom_from_path(path)
            except Exception as e:
                messagebox.showerror("Fout", str(e))

        def _on_custom_bom_ready(self, path: "Path", _row_count: int) -> None:
            from tkinter import messagebox

            try:
                self._load_bom_from_path(str(path))
            except Exception as exc:
                messagebox.showerror("Fout", str(exc))
            else:
                self.nb.select(self.main_frame)
                row_count = _row_count
                if row_count:
                    self.status_var.set(
                        f"Aangepaste BOM geladen: {row_count} rijen (Main)"
                    )
                else:
                    self.status_var.set(
                        "Aangepaste BOM geladen. Terug naar Main-tabblad."
                    )

        def _refresh_tree(self):
            self.item_links.clear()
            for it in self.tree.get_children():
                self.tree.delete(it)
            df = self.bom_df
            if df is None:
                self.status_var.set("Geen BOM geladen.")
                return
            if df.empty:
                self.status_var.set("BOM is leeg.")
                return
            for _, row in df.iterrows():
                vals = (
                    row.get("PartNumber", ""),
                    row.get("Description", ""),
                    row.get("Production", ""),
                    row.get("Bestanden gevonden", ""),
                    row.get("Status", ""),
                )
                item = self.tree.insert("", "end", values=vals)
                link = row.get("Link")
                if link:
                    self.item_links[item] = link

        def _delete_selected_bom_rows(self, event=None):
            df = self.bom_df
            if df is None or df.empty:
                return "break" if event is not None else None

            if event is not None:
                try:
                    widget_with_focus = self.focus_get()
                except tk.TclError:
                    widget_with_focus = None
                if widget_with_focus is not self.tree:
                    return None

            selection = self.tree.selection()
            if not selection:
                return "break" if event is not None else None

            indices: List[int] = []
            for item in selection:
                try:
                    idx = self.tree.index(item)
                except tk.TclError:
                    continue
                indices.append(idx)
            if not indices:
                return "break" if event is not None else None

            row_count = len(df)
            sorted_indices = sorted(set(indices))
            drop_labels = []
            for idx in sorted_indices:
                if 0 <= idx < row_count:
                    drop_labels.append(df.index[idx])
            if not drop_labels:
                return "break" if event is not None else None

            self.bom_df = df.drop(drop_labels).reset_index(drop=True)

            target_index = sorted_indices[0]
            removed = 0
            for item in selection:
                if item in self.item_links:
                    self.item_links.pop(item, None)
                try:
                    self.tree.delete(item)
                except tk.TclError:
                    continue
                removed += 1

            if removed:
                msg = "1 BOM-rij verwijderd." if removed == 1 else f"{removed} BOM-rijen verwijderd."
                self.status_var.set(msg)

            remaining_items = list(self.tree.get_children())
            if remaining_items:
                target_index = min(target_index, len(remaining_items) - 1)
                next_item = remaining_items[target_index]
                self.tree.selection_set(next_item)
                self.tree.focus(next_item)
                self.tree.see(next_item)
            else:
                self.tree.selection_remove(self.tree.selection())

            return "break" if event is not None else None

        def _move_tree_focus(self, direction: int) -> str:
            items = list(self.tree.get_children())
            if not items:
                return "break"

            focus = self.tree.focus()
            if focus in items:
                idx = items.index(focus)
            else:
                idx = -1 if direction >= 0 else len(items)

            idx = max(0, min(len(items) - 1, idx + direction))
            target = items[idx]
            self.tree.selection_set(target)
            self.tree.focus(target)
            self.tree.see(target)
            return "break"

        def _extend_tree_selection(self, direction: int) -> str:
            items = list(self.tree.get_children())
            if not items:
                return "break"

            focus = self.tree.focus()
            if focus not in items:
                focus = items[0] if direction >= 0 else items[-1]
                self.tree.focus(focus)

            self.tree.selection_add(focus)

            idx = items.index(focus)
            idx = max(0, min(len(items) - 1, idx + direction))
            target = items[idx]
            self.tree.selection_add(target)
            self.tree.focus(target)
            self.tree.see(target)
            return "break"

        def _select_next_with_ctrl_tab(self, _event) -> str:
            return self._extend_tree_selection(1)

        def _select_prev_with_ctrl_tab(self, _event) -> str:
            return self._extend_tree_selection(-1)

        def _clear_bom(self):
            from tkinter import messagebox

            if self.bom_df is None:
                messagebox.showwarning("Let op", "Laad eerst een BOM.")
                return
            for col in ("Bestanden gevonden", "Status", "Link"):
                if col in self.bom_df.columns:
                    self.bom_df[col] = ""
            self.bom_df = None
            self._refresh_tree()
            self.status_var.set("BOM gewist.")

        def _on_tree_click(self, event):
            item = self.tree.identify_row(event.y)
            col = self.tree.identify_column(event.x)
            if col != "#5" or not item:
                return
            if self.tree.set(item, "Status") != "❌":
                return
            path = self.item_links.get(item)
            if not path or not os.path.exists(path):
                return
            try:
                if sys.platform.startswith("win"):
                    os.startfile(path)
                elif sys.platform == "darwin":
                    subprocess.run(["open", path], check=False)
                else:
                    subprocess.run(["xdg-open", path], check=False)
            except Exception:
                pass

        def _check_files(self):
            from tkinter import messagebox
            if not self._ensure_bom_loaded():
                return
            if not self.source_folder:
                messagebox.showwarning("Let op", "Selecteer een bronmap."); return
            exts = self._selected_exts()
            if not exts:
                messagebox.showwarning("Let op", "Selecteer minstens één bestandstype."); return
            self.status_var.set("Bezig met controleren...")
            self.update_idletasks()
            idx = _build_file_index(self.source_folder, exts)
            sw_idx = _build_file_index(self.source_folder, [".sldprt", ".slddrw"])
            found, status, links = [], [], []
            groups = []
            exts_set = set(e.lower() for e in exts)
            if ".step" in exts_set or ".stp" in exts_set:
                groups.append({".step", ".stp"})
                exts_set -= {".step", ".stp"}
            for e in exts_set:
                groups.append({e})
            for _, row in self.bom_df.iterrows():
                pn = row["PartNumber"]
                hits = idx.get(pn, [])
                hit_exts = {os.path.splitext(h)[1].lower() for h in hits}
                all_present = all(any(ext in hit_exts for ext in g) for g in groups)
                found.append(", ".join(sorted(e.lstrip('.') for e in hit_exts)))
                status.append("✅" if all_present else "❌")
                link = ""
                if not all_present:
                    missing = []
                    for g in groups:
                        if not any(ext in hit_exts for ext in g):
                            missing.extend(g)
                    sw_hits = sw_idx.get(pn, [])
                    drw = next((p for p in sw_hits if p.lower().endswith(".slddrw")), None)
                    prt = next((p for p in sw_hits if p.lower().endswith(".sldprt")), None)
                    if ".pdf" in missing and drw:
                        link = drw
                    elif prt:
                        link = prt
                    elif drw:
                        link = drw
                links.append(link)
            self.bom_df["Bestanden gevonden"] = found
            self.bom_df["Status"] = status
            self.bom_df["Link"] = links
            self._refresh_tree()
            self.status_var.set("Controle klaar.")

        def _copy_flat(self):
            from tkinter import messagebox
            if not self._ensure_bom_loaded():
                return
            exts = self._selected_exts()
            if not exts or not self.source_folder or not self.dest_folder:
                messagebox.showwarning("Let op", "Selecteer bron, bestemming en extensies."); return
            custom_prefix_text = self.export_name_custom_prefix_text.get().strip()
            custom_prefix_enabled = bool(
                self.export_name_custom_prefix_enabled_var.get()
            )
            custom_suffix_text = self.export_name_custom_suffix_text.get().strip()
            custom_suffix_enabled = bool(
                self.export_name_custom_suffix_enabled_var.get()
            )

            def work(
                token_prefix_text=custom_prefix_text,
                token_suffix_text=custom_suffix_text,
                token_prefix_enabled=custom_prefix_enabled,
                token_suffix_enabled=custom_suffix_enabled,
            ):
                self.status_var.set("Bundelmap voorbereiden...")
                try:
                    bundle = create_export_bundle(
                        self.dest_folder,
                        self.project_number_var.get().strip() or None,
                        self.project_name_var.get().strip() or None,
                        latest_symlink="latest" if self.bundle_latest_var.get() else False,
                        dry_run=bool(self.bundle_dry_run_var.get()),
                    )
                except Exception as exc:
                    def on_error():
                        messagebox.showerror(
                            "Fout",
                            f"Kon bundelmap niet maken:\n{exc}",
                            parent=self,
                        )
                        self.status_var.set("Bundelmap maken mislukt.")

                    self.after(0, on_error)
                    return

                self.last_bundle_result = bundle
                bundle_dest = bundle.bundle_dir

                if bundle.warnings:
                    warnings = list(bundle.warnings)

                    def show_warnings():
                        messagebox.showwarning("Let op", "\n".join(warnings), parent=self)

                    self.after(0, show_warnings)

                if bundle.dry_run:
                    def on_dry():
                        lines = ["Testrun - doelmap:", bundle_dest]
                        if bundle.latest_symlink:
                            lines.append(f"Snelkoppeling: {bundle.latest_symlink}")
                        messagebox.showinfo("Testrun", "\n".join(lines), parent=self)
                        self.status_var.set(f"Testrun - doelmap: {bundle_dest}")

                    self.after(0, on_dry)
                    return

                self.status_var.set("Kopiëren...")
                idx = _build_file_index(self.source_folder, exts)
                date_prefix = bool(self.export_date_prefix_var.get())
                date_suffix = bool(self.export_date_suffix_var.get())
                prefix_text_clean = (token_prefix_text or "").strip()
                suffix_text_clean = (token_suffix_text or "").strip()
                prefix_active = bool(token_prefix_enabled) and bool(prefix_text_clean)
                suffix_active = bool(token_suffix_enabled) and bool(suffix_text_clean)
                date_token = (
                    datetime.date.today().strftime("%Y%m%d")
                    if date_prefix or date_suffix
                    else ""
                )

                def _export_name(fname: str) -> str:
                    if not (
                        date_prefix
                        or date_suffix
                        or prefix_active
                        or suffix_active
                    ):
                        return fname
                    stem, ext = os.path.splitext(fname)
                    prefix_parts = []
                    if date_prefix and date_token:
                        prefix_parts.append(date_token)
                    if prefix_active:
                        prefix_parts.append(prefix_text_clean)
                    suffix_parts = []
                    if date_suffix and date_token:
                        suffix_parts.append(date_token)
                    if suffix_active:
                        suffix_parts.append(suffix_text_clean)
                    parts = prefix_parts + [stem] + suffix_parts
                    new_stem = "-".join([p for p in parts if p])
                    return f"{new_stem}{ext}"
                cnt = 0
                for _, paths in idx.items():
                    for p in paths:
                        name = _export_name(os.path.basename(p))
                        dst = os.path.join(bundle_dest, name)
                        shutil.copy2(p, dst)
                        cnt += 1
                def on_done():
                    self.status_var.set(f"Gekopieerd: {cnt} → {bundle_dest}")

                self.after(0, on_done)
            threading.Thread(target=work, daemon=True).start()

        def _copy_per_prod(self):
            from tkinter import messagebox

            if not self._ensure_bom_loaded():
                return
            bom_df = self.bom_df
            exts = self._selected_exts()
            if not exts or not self.source_folder or not self.dest_folder:
                messagebox.showwarning("Let op", "Selecteer bron, bestemming en extensies."); return

            prods = sorted(
                set(
                    (str(r.get("Production") or "").strip() or "_Onbekend")
                    for _, r in bom_df.iterrows()
                )
            )
            finish_meta_map: Dict[str, Dict[str, str]] = {}
            finish_part_numbers: Dict[str, set[str]] = defaultdict(set)
            for _, row in bom_df.iterrows():
                finish_text = _to_str(row.get("Finish")).strip()
                if not finish_text:
                    continue
                meta = describe_finish_combo(row.get("Finish"), row.get("RAL color"))
                key = meta["key"]
                if key not in finish_meta_map:
                    finish_meta_map[key] = meta
                pn = _to_str(row.get("PartNumber")).strip()
                if pn:
                    finish_part_numbers[key].add(pn)
            finish_entries = []
            for key, meta in finish_meta_map.items():
                if not finish_part_numbers.get(key):
                    continue
                entry = meta.copy()
                entry["key"] = key
                finish_entries.append(entry)
            finish_entries.sort(
                key=lambda e: (
                    (_to_str(e.get("label")) or "").lower(),
                    (_to_str(e.get("key")) or "").lower(),
                )
            )
            finish_label_lookup = {
                entry["key"]: _to_str(entry.get("label")) or entry["key"]
                for entry in finish_entries
            }
            sel_frame = None

            def on_sel(
                sel_map: Dict[str, str],
                doc_map: Dict[str, str],
                doc_num_map: Dict[str, str],
                delivery_map_raw: Dict[str, str],
                project_number: str,
                project_name: str,
                remember: bool,
            ):
                if not self._ensure_bom_loaded():
                    return
                current_bom = self.bom_df

                prod_override_map: Dict[str, str] = {}
                finish_override_map: Dict[str, str] = {}
                for key, value in sel_map.items():
                    kind, identifier = parse_selection_key(key)
                    if kind == "finish":
                        finish_override_map[identifier] = value
                    else:
                        prod_override_map[identifier] = value

                doc_type_map: Dict[str, str] = {}
                finish_doc_type_map: Dict[str, str] = {}
                for key, value in doc_map.items():
                    kind, identifier = parse_selection_key(key)
                    if kind == "finish":
                        finish_doc_type_map[identifier] = value
                    else:
                        doc_type_map[identifier] = value

                prod_doc_num_map: Dict[str, str] = {}
                finish_doc_num_map: Dict[str, str] = {}
                for key, value in doc_num_map.items():
                    kind, identifier = parse_selection_key(key)
                    if kind == "finish":
                        finish_doc_num_map[identifier] = value
                    else:
                        prod_doc_num_map[identifier] = value

                production_delivery_map: Dict[str, DeliveryAddress | None] = {}
                finish_delivery_map: Dict[str, DeliveryAddress | None] = {}
                for key, name in delivery_map_raw.items():
                    clean = name.replace("★ ", "", 1)
                    if clean == "Geen":
                        resolved = None
                    elif clean in (
                        "Bestelling wordt opgehaald",
                        "Leveradres wordt nog meegedeeld",
                    ):
                        resolved = DeliveryAddress(name=clean)
                    else:
                        resolved = self.delivery_db.get(clean)
                    kind, identifier = parse_selection_key(key)
                    if kind == "finish":
                        finish_delivery_map[identifier] = resolved
                    else:
                        production_delivery_map[identifier] = resolved

                custom_prefix_text = self.export_name_custom_prefix_text.get().strip()
                custom_prefix_enabled = bool(
                    self.export_name_custom_prefix_enabled_var.get()
                )
                custom_suffix_text = self.export_name_custom_suffix_text.get().strip()
                custom_suffix_enabled = bool(
                    self.export_name_custom_suffix_enabled_var.get()
                )

                def work(
                    token_prefix_text=custom_prefix_text,
                    token_suffix_text=custom_suffix_text,
                    token_prefix_enabled=custom_prefix_enabled,
                    token_suffix_enabled=custom_suffix_enabled,
                ):
                    self.status_var.set("Bundelmap voorbereiden...")
                    try:
                        bundle = create_export_bundle(
                            self.dest_folder,
                            project_number or None,
                            project_name or None,
                            latest_symlink="latest" if self.bundle_latest_var.get() else False,
                            dry_run=bool(self.bundle_dry_run_var.get()),
                        )
                    except Exception as exc:
                        def on_error():
                            messagebox.showerror(
                                "Fout",
                                f"Kon bundelmap niet maken:\n{exc}",
                                parent=self,
                            )
                            self.status_var.set("Bundelmap maken mislukt.")

                        self.after(0, on_error)
                        return

                    self.last_bundle_result = bundle
                    bundle_dest = bundle.bundle_dir

                    if bundle.warnings:
                        warnings = list(bundle.warnings)

                        def show_warnings():
                            messagebox.showwarning("Let op", "\n".join(warnings), parent=self)

                        self.after(0, show_warnings)

                    if bundle.dry_run:
                        def on_dry():
                            lines = ["Testrun - doelmap:", bundle_dest]
                            if bundle.latest_symlink:
                                lines.append(f"Snelkoppeling: {bundle.latest_symlink}")
                            messagebox.showinfo("Testrun", "\n".join(lines), parent=self)
                            self.status_var.set(f"Testrun - doelmap: {bundle_dest}")

                        self.after(0, on_dry)
                        return

                    self.status_var.set("Kopiëren & bestelbonnen maken...")
                    client = self.client_db.get(
                        self.client_var.get().replace("★ ", "", 1)
                    )
                    cnt, chosen = copy_per_production_and_orders(
                        self.source_folder,
                        bundle_dest,
                        current_bom,
                        exts,
                        self.db,
                        prod_override_map,
                        doc_type_map,
                        prod_doc_num_map,
                        remember,
                        client=client,
                        delivery_map=production_delivery_map,
                        footer_note=self.footer_note_var.get(),
                        zip_parts=bool(self.zip_var.get()),
                        date_prefix_exports=bool(self.export_date_prefix_var.get()),
                        date_suffix_exports=bool(self.export_date_suffix_var.get()),
                        project_number=project_number,
                        project_name=project_name,
                        copy_finish_exports=bool(self.finish_export_var.get()),
                        zip_finish_exports=bool(self.zip_finish_var.get()),
                        export_bom=bool(self.export_bom_var.get()),
                        export_name_prefix_text=token_prefix_text,
                        export_name_prefix_enabled=token_prefix_enabled,
                        export_name_suffix_text=token_suffix_text,
                        export_name_suffix_enabled=token_suffix_enabled,
                        finish_override_map=finish_override_map,
                        finish_doc_type_map=finish_doc_type_map,
                        finish_doc_num_map=finish_doc_num_map,
                        finish_delivery_map=finish_delivery_map,
                    )

                    def on_done():
                        friendly_pairs = []
                        for key, value in chosen.items():
                            kind, identifier = parse_selection_key(key)
                            if kind == "finish":
                                label = finish_label_lookup.get(identifier, identifier)
                                prefix = "Afwerking"
                            else:
                                label = identifier
                                prefix = "Productie"
                            friendly_pairs.append(f"{prefix} {label}: {value}")
                        suppliers_text = (
                            "; ".join(friendly_pairs)
                            if friendly_pairs
                            else str(chosen)
                        )
                        self.status_var.set(
                            f"Klaar. Gekopieerd: {cnt}. Leveranciers: {suppliers_text}. → {bundle_dest}"
                        )
                        info_lines = ["Bestelbonnen aangemaakt in:", bundle_dest]
                        if bundle.latest_symlink:
                            info_lines.append(f"Symlink: {bundle.latest_symlink}")
                        messagebox.showinfo("Klaar", "\n".join(info_lines), parent=self)
                        try:
                            if sys.platform.startswith("win"):
                                os.startfile(bundle_dest)
                            elif sys.platform == "darwin":
                                subprocess.run(["open", bundle_dest], check=False)
                            else:
                                subprocess.run(["xdg-open", bundle_dest], check=False)
                        except Exception as exc:
                            messagebox.showwarning(
                                "Let op",
                                f"Kon bundelmap niet openen:\n{exc}",
                                parent=self,
                            )
                        if getattr(self, "sel_frame", None):
                            try:
                                self.nb.forget(self.sel_frame)
                                self.sel_frame.destroy()
                            except Exception:
                                pass
                            self.sel_frame = None
                        self.nb.select(self.main_frame)

                    self.after(0, on_done)

                threading.Thread(target=work, daemon=True).start()

            sel_frame = SupplierSelectionFrame(
                self.nb,
                prods,
                finish_entries,
                self.db,
                self.delivery_db,
                on_sel,
                self.project_number_var,
                self.project_name_var,
            )
            self.sel_frame = sel_frame
            self.nb.add(sel_frame, state="hidden")
            self.nb.select(sel_frame)

        def _combine_pdf(self):
            from tkinter import messagebox
            if not self._ensure_bom_loaded():
                return
            bom_df = self.bom_df
            if self.source_folder and bom_df is not None:
                def work():
                    self.status_var.set("PDF's combineren...")
                    try:
                        out_dir = self.dest_folder or self.source_folder
                        cnt = combine_pdfs_from_source(
                            self.source_folder, bom_df, out_dir
                        )
                    except ModuleNotFoundError:
                        self.status_var.set("PyPDF2 ontbreekt")
                        messagebox.showwarning(
                            "PyPDF2 ontbreekt",
                            "Installeer PyPDF2 om PDF's te combineren.",
                        )
                        return
                    self.status_var.set(f"Gecombineerde pdf's: {cnt}")
                    messagebox.showinfo("Klaar", "PDF's gecombineerd.")
                threading.Thread(target=work, daemon=True).start()
            else:
                messagebox.showwarning(
                    "Let op", "Selecteer bronmap en laad een BOM."
                )

    App().mainloop()
<|MERGE_RESOLUTION|>--- conflicted
+++ resolved
@@ -1,3297 +1,3290 @@
-import os
-import datetime
-import re
-import shutil
-import subprocess
-import sys
-import threading
-import unicodedata
-from collections import defaultdict
-from copy import deepcopy
-from pathlib import Path
-from typing import Dict, List, Optional
-
-import pandas as pd
-
-from app_settings import AppSettings, FileExtensionSetting, FILE_EXTENSION_PRESETS
-from helpers import _to_str, _build_file_index, create_export_bundle, ExportBundleResult
-from models import Supplier, Client, DeliveryAddress
-from suppliers_db import SuppliersDB, SUPPLIERS_DB_FILE
-from clients_db import ClientsDB, CLIENTS_DB_FILE
-from delivery_addresses_db import DeliveryAddressesDB, DELIVERY_DB_FILE
-from bom import read_csv_flex, load_bom
-from bom_custom_tab import BOMCustomTab
-from orders import (
-    copy_per_production_and_orders,
-    DEFAULT_FOOTER_NOTE,
-    combine_pdfs_per_production,
-    combine_pdfs_from_source,
-    _prefix_for_doc_type,
-    describe_finish_combo,
-    make_finish_selection_key,
-    make_production_selection_key,
-    parse_selection_key,
-)
-
-
-CLIENT_LOGO_DIR = Path("client_logos")
-# A softer brand accent for manufacturing-focused actions.
-MANUFACT_BRAND_COLOR = "#F9C74F"
-
-
-def _norm(text: str) -> str:
-    return (
-        unicodedata.normalize("NFKD", text)
-        .encode("ASCII", "ignore")
-        .decode("ASCII")
-        .lower()
-    )
-
-
-def sort_supplier_options(
-    options: List[str],
-    suppliers: List[Supplier],
-    disp_to_name: Dict[str, str],
-) -> List[str]:
-    """Return options sorted with favorites first and then alphabetically.
-
-    Parameters
-    ----------
-    options: list of display strings
-    suppliers: list of Supplier objects from the DB
-    disp_to_name: mapping from display string to supplier name
-    """
-
-    fav_map = {_norm(s.supplier): s.favorite for s in suppliers}
-
-    def sort_key(opt: str):
-        name = disp_to_name.get(opt, opt)
-        n = _norm(name)
-        return (not fav_map.get(n, False), n)
-
-    return sorted(options, key=sort_key)
-
-def start_gui():
-    import tkinter as tk
-    import tkinter.font as tkfont
-    from tkinter import ttk, filedialog, messagebox, simpledialog
-    try:
-        from PIL import Image, ImageTk  # type: ignore
-        try:
-            RESAMPLE = Image.Resampling.LANCZOS  # type: ignore[attr-defined]
-        except AttributeError:  # pragma: no cover - Pillow < 9
-            RESAMPLE = Image.LANCZOS
-    except Exception:  # pragma: no cover - Pillow might be unavailable in minimal setups
-        Image = None  # type: ignore
-        ImageTk = None  # type: ignore
-        RESAMPLE = None
-
-    TREE_ODD_BG = "#FFFFFF"
-    TREE_EVEN_BG = "#F5F5F5"
-
-    class ClientsManagerFrame(tk.Frame):
-        def __init__(self, master, db: ClientsDB, on_change=None):
-            super().__init__(master)
-            self.configure(padx=12, pady=12)
-            self.db = db
-            self.on_change = on_change
-
-            cols = ("Naam", "Adres", "BTW", "E-mail")
-            self.tree = ttk.Treeview(self, columns=cols, show="headings", selectmode="browse")
-            for c in cols:
-                self.tree.heading(c, text=c)
-                self.tree.column(c, width=160, anchor="w")
-            self.tree.pack(fill="both", expand=True, padx=8, pady=8)
-            self.tree.bind("<Double-1>", lambda _e: self.edit_sel())
-
-            btns = tk.Frame(self)
-            btns.pack(fill="x")
-            tk.Button(btns, text="Toevoegen", command=self.add_client).pack(side="left", padx=4)
-            tk.Button(btns, text="Bewerken", command=self.edit_sel).pack(side="left", padx=4)
-            tk.Button(btns, text="Verwijderen", command=self.remove_sel).pack(side="left", padx=4)
-            tk.Button(btns, text="Favoriet ★", command=self.toggle_fav_sel).pack(side="left", padx=4)
-            tk.Button(btns, text="Importeer CSV", command=self.import_csv).pack(side="left", padx=4)
-            self.refresh()
-
-        def refresh(self):
-            for it in self.tree.get_children():
-                self.tree.delete(it)
-            for idx, c in enumerate(self.db.clients_sorted()):
-                name = self.db.display_name(c)
-                vals = (name, c.address or "", c.vat or "", c.email or "")
-                tag = "odd" if idx % 2 == 0 else "even"
-                self.tree.insert("", "end", values=vals, tags=(tag,))
-            self.tree.tag_configure("odd", background=TREE_ODD_BG)
-            self.tree.tag_configure("even", background=TREE_EVEN_BG)
-
-        def _sel_name(self):
-            sel = self.tree.selection()
-            if not sel:
-                return None
-            vals = self.tree.item(sel[0], "values")
-            return vals[0].replace("★ ", "", 1)
-
-        def _open_edit_dialog(self, client: Optional[Client] = None):
-            win = tk.Toplevel(self)
-            win.title("Opdrachtgever")
-            win.columnconfigure(1, weight=1)
-            fields = [
-                ("Naam", "name"),
-                ("Adres", "address"),
-                ("BTW", "vat"),
-                ("E-mail", "email"),
-            ]
-            entries: Dict[str, tk.Entry] = {}
-            for i, (lbl, key) in enumerate(fields):
-                tk.Label(win, text=lbl + ":").grid(row=i, column=0, sticky="e", padx=4, pady=2)
-                ent = tk.Entry(win, width=40)
-                ent.grid(row=i, column=1, padx=4, pady=2, sticky="ew")
-                if client:
-                    ent.insert(0, _to_str(getattr(client, key)))
-                entries[key] = ent
-            fav_var = tk.BooleanVar(value=client.favorite if client else False)
-            tk.Checkbutton(win, text="Favoriet", variable=fav_var).grid(
-                row=len(fields), column=1, sticky="w", padx=4, pady=2
-            )
-
-            logo_path_var = tk.StringVar(
-                value=(client.logo_path if client and client.logo_path else "")
-            )
-            logo_crop_state = (
-                dict(client.logo_crop) if client and client.logo_crop else None
-            )
-
-            logo_frame = tk.LabelFrame(win, text="Logo")
-            logo_frame.grid(
-                row=len(fields) + 1,
-                column=0,
-                columnspan=2,
-                sticky="ew",
-                padx=4,
-                pady=(6, 2),
-            )
-            logo_frame.columnconfigure(0, weight=1)
-
-            preview_label = tk.Label(
-                logo_frame,
-                text="Geen logo",
-                relief="sunken",
-                width=32,
-                height=8,
-                anchor="center",
-                justify="center",
-            )
-            preview_label.grid(row=0, column=0, rowspan=4, sticky="nsew", padx=4, pady=4)
-
-            def resolve_logo_path(path_str: str) -> Optional[Path]:
-                if not path_str:
-                    return None
-                p = Path(path_str)
-                if not p.is_absolute():
-                    p = Path.cwd() / p
-                return p
-
-            def update_preview() -> None:
-                path_str = logo_path_var.get().strip()
-                if not path_str or Image is None:
-                    preview_label.configure(text="Geen logo", image="")
-                    preview_label.image = None  # type: ignore[attr-defined]
-                    return
-                abs_path = resolve_logo_path(path_str)
-                if not abs_path or not abs_path.exists():
-                    preview_label.configure(text="Logo niet gevonden", image="")
-                    preview_label.image = None  # type: ignore[attr-defined]
-                    return
-                try:
-                    with Image.open(abs_path) as src:  # type: ignore[union-attr]
-                        img = src.convert("RGBA")
-                except Exception:
-                    preview_label.configure(text="Kan logo niet laden", image="")
-                    preview_label.image = None  # type: ignore[attr-defined]
-                    return
-                crop = logo_crop_state
-                if crop and all(k in crop for k in ("left", "top", "right", "bottom")):
-                    left = max(0, min(img.width, int(crop.get("left", 0))))
-                    top = max(0, min(img.height, int(crop.get("top", 0))))
-                    right = max(left + 1, min(img.width, int(crop.get("right", img.width))))
-                    bottom = max(top + 1, min(img.height, int(crop.get("bottom", img.height))))
-                    img = img.crop((left, top, right, bottom))
-                thumb = img.copy()
-                if RESAMPLE is not None:
-                    thumb.thumbnail((220, 120), RESAMPLE)
-                else:  # pragma: no cover - fallback without Pillow resampling enum
-                    thumb.thumbnail((220, 120))
-                photo = ImageTk.PhotoImage(thumb)  # type: ignore[union-attr]
-                preview_label.configure(image=photo, text="")
-                preview_label.image = photo  # type: ignore[attr-defined]
-
-            def upload_logo() -> None:
-                path = filedialog.askopenfilename(
-                    filetypes=[
-                        ("Afbeeldingen", "*.png;*.jpg;*.jpeg;*.gif;*.bmp"),
-                        ("Alle bestanden", "*.*"),
-                    ]
-                )
-                if not path:
-                    return
-                dest_dir = CLIENT_LOGO_DIR
-                dest_dir.mkdir(exist_ok=True)
-                ext = Path(path).suffix or ".png"
-                base = entries["name"].get().strip() or Path(path).stem
-                safe = re.sub(r"[^a-z0-9]+", "_", base.lower()).strip("_") or "logo"
-                timestamp = datetime.datetime.now().strftime("%Y%m%d%H%M%S")
-                dest = dest_dir / f"{safe}_{timestamp}{ext}"
-                try:
-                    shutil.copy2(path, dest)
-                except Exception as exc:
-                    messagebox.showerror(
-                        "Fout", f"Kan logo niet kopiëren: {exc}", parent=win
-                    )
-                    return
-                nonlocal logo_crop_state
-                logo_crop_state = None
-                logo_path_var.set(dest.as_posix())
-                update_preview()
-
-            def clear_logo() -> None:
-                nonlocal logo_crop_state
-                logo_path_var.set("")
-                logo_crop_state = None
-                update_preview()
-
-            def crop_logo() -> None:
-                if Image is None:
-                    messagebox.showwarning(
-                        "Niet beschikbaar",
-                        "Pillow is vereist om te kunnen bijsnijden.",
-                        parent=win,
-                    )
-                    return
-                path_str = logo_path_var.get().strip()
-                if not path_str:
-                    messagebox.showinfo(
-                        "Geen logo",
-                        "Upload eerst een logo voordat je gaat bijsnijden.",
-                        parent=win,
-                    )
-                    return
-                abs_path = resolve_logo_path(path_str)
-                if not abs_path or not abs_path.exists():
-                    messagebox.showerror(
-                        "Onbekend pad",
-                        "Het logobestand kan niet gevonden worden.",
-                        parent=win,
-                    )
-                    return
-                try:
-                    with Image.open(abs_path) as src_img:  # type: ignore[union-attr]
-                        base_img = src_img.convert("RGBA")
-                except Exception as exc:
-                    messagebox.showerror(
-                        "Fout", f"Kan logo niet openen: {exc}", parent=win
-                    )
-                    return
-
-                crop_win = tk.Toplevel(win)
-                crop_win.title("Bijsnijden logo")
-                crop_win.transient(win)
-                crop_win.resizable(False, False)
-
-                max_w, max_h = 600, 400
-                if base_img.width == 0 or base_img.height == 0:
-                    messagebox.showerror(
-                        "Fout", "Afbeelding heeft ongeldige afmetingen.", parent=win
-                    )
-                    crop_win.destroy()
-                    return
-                scale = min(max_w / base_img.width, max_h / base_img.height, 1.0)
-                disp_w = max(1, int(round(base_img.width * scale)))
-                disp_h = max(1, int(round(base_img.height * scale)))
-                if scale != 1.0:
-                    disp_img = base_img.resize(
-                        (disp_w, disp_h), RESAMPLE or Image.BICUBIC  # type: ignore[union-attr]
-                    )
-                else:
-                    disp_img = base_img.copy()
-                photo = ImageTk.PhotoImage(disp_img)  # type: ignore[union-attr]
-                canvas = tk.Canvas(
-                    crop_win, width=disp_w, height=disp_h, highlightthickness=0
-                )
-                canvas.pack(padx=8, pady=8)
-                canvas.create_image(0, 0, anchor="nw", image=photo)
-                canvas.image = photo  # type: ignore[attr-defined]
-                canvas.configure(cursor="crosshair")
-
-                ratio = base_img.width / base_img.height if base_img.height else 1.0
-                current_box = [0.0, 0.0, float(disp_w), float(disp_h)]
-                if logo_crop_state:
-                    left = max(0, min(base_img.width, int(logo_crop_state.get("left", 0))))
-                    top = max(0, min(base_img.height, int(logo_crop_state.get("top", 0))))
-                    right = max(
-                        left + 1,
-                        min(base_img.width, int(logo_crop_state.get("right", base_img.width))),
-                    )
-                    bottom = max(
-                        top + 1,
-                        min(
-                            base_img.height,
-                            int(logo_crop_state.get("bottom", base_img.height)),
-                        ),
-                    )
-                    current_box = [
-                        left / base_img.width * disp_w,
-                        top / base_img.height * disp_h,
-                        right / base_img.width * disp_w,
-                        bottom / base_img.height * disp_h,
-                    ]
-
-                rect_id = None
-                start_point = [0.0, 0.0]
-
-                def draw_rect() -> None:
-                    nonlocal rect_id
-                    if rect_id is not None:
-                        canvas.delete(rect_id)
-                    rect_id = canvas.create_rectangle(
-                        current_box[0],
-                        current_box[1],
-                        current_box[2],
-                        current_box[3],
-                        outline="#ff007f",
-                        width=2,
-                    )
-
-                def clamp(x: float, y: float) -> tuple[float, float]:
-                    return (
-                        max(0.0, min(float(disp_w), x)),
-                        max(0.0, min(float(disp_h), y)),
-                    )
-
-                def update_box(x0: float, y0: float, x1: float, y1: float) -> None:
-                    x1, y1 = clamp(x1, y1)
-                    dx = x1 - x0
-                    dy = y1 - y0
-                    if abs(dx) < 1 and abs(dy) < 1:
-                        return
-                    target_ratio = ratio if ratio > 0 else 1.0
-                    abs_dx = abs(dx)
-                    abs_dy = abs(dy)
-                    if abs_dx == 0 and abs_dy == 0:
-                        return
-                    if abs_dx / target_ratio >= abs_dy:
-                        width = dx
-                        height = (abs(dx) / target_ratio) * (1 if dy >= 0 else -1)
-                    else:
-                        height = dy
-                        width = (abs(dy) * target_ratio) * (1 if dx >= 0 else -1)
-                    x_min = x0 if width >= 0 else x0 + width
-                    x_max = x_min + abs(width)
-                    y_min = y0 if height >= 0 else y0 + height
-                    y_max = y_min + abs(height)
-                    if x_min < 0:
-                        shift = -x_min
-                        x_min = 0
-                        x_max += shift
-                    if x_max > disp_w:
-                        shift = x_max - disp_w
-                        x_max = disp_w
-                        x_min -= shift
-                    if y_min < 0:
-                        shift = -y_min
-                        y_min = 0
-                        y_max += shift
-                    if y_max > disp_h:
-                        shift = y_max - disp_h
-                        y_max = disp_h
-                        y_min -= shift
-                    x_min = max(0.0, min(float(disp_w), x_min))
-                    x_max = max(0.0, min(float(disp_w), x_max))
-                    y_min = max(0.0, min(float(disp_h), y_min))
-                    y_max = max(0.0, min(float(disp_h), y_max))
-                    if x_max - x_min < 1 or y_max - y_min < 1:
-                        return
-                    current_box[0] = x_min
-                    current_box[1] = y_min
-                    current_box[2] = x_max
-                    current_box[3] = y_max
-                    draw_rect()
-
-                def on_press(evt):
-                    start_point[0], start_point[1] = clamp(evt.x, evt.y)
-
-                def on_drag(evt):
-                    update_box(start_point[0], start_point[1], evt.x, evt.y)
-
-                canvas.bind("<Button-1>", on_press)
-                canvas.bind("<B1-Motion>", on_drag)
-                canvas.bind("<ButtonRelease-1>", on_drag)
-
-                draw_rect()
-
-                tk.Label(
-                    crop_win,
-                    text="Klik en sleep om het logo bij te snijden. Volledige selectie = geen crop.",
-                ).pack(padx=8, pady=(0, 6))
-
-                btns = tk.Frame(crop_win)
-                btns.pack(pady=6)
-
-                def reset_full() -> None:
-                    current_box[0] = 0.0
-                    current_box[1] = 0.0
-                    current_box[2] = float(disp_w)
-                    current_box[3] = float(disp_h)
-                    draw_rect()
-
-                def apply_crop() -> None:
-                    nonlocal logo_crop_state
-                    x_scale = base_img.width / disp_w
-                    y_scale = base_img.height / disp_h
-                    left = int(round(current_box[0] * x_scale))
-                    top = int(round(current_box[1] * y_scale))
-                    right = int(round(current_box[2] * x_scale))
-                    bottom = int(round(current_box[3] * y_scale))
-                    left = max(0, min(base_img.width, left))
-                    top = max(0, min(base_img.height, top))
-                    right = max(left + 1, min(base_img.width, right))
-                    bottom = max(top + 1, min(base_img.height, bottom))
-                    if (
-                        left <= 0
-                        and top <= 0
-                        and right >= base_img.width
-                        and bottom >= base_img.height
-                    ):
-                        logo_crop_state = None
-                    else:
-                        logo_crop_state = {
-                            "left": left,
-                            "top": top,
-                            "right": right,
-                            "bottom": bottom,
-                        }
-                    crop_win.destroy()
-                    update_preview()
-
-                tk.Button(btns, text="Volledige afbeelding", command=reset_full).pack(
-                    side="left", padx=4
-                )
-                tk.Button(btns, text="Opslaan", command=apply_crop).pack(
-                    side="left", padx=4
-                )
-                tk.Button(btns, text="Annuleer", command=crop_win.destroy).pack(
-                    side="left", padx=4
-                )
-
-                crop_win.grab_set()
-                crop_win.focus_set()
-
-            tk.Button(logo_frame, text="Upload", command=upload_logo).grid(
-                row=0, column=1, sticky="ew", padx=4, pady=2
-            )
-            tk.Button(logo_frame, text="Bijsnijden", command=crop_logo).grid(
-                row=1, column=1, sticky="ew", padx=4, pady=2
-            )
-            tk.Button(logo_frame, text="Verwijder", command=clear_logo).grid(
-                row=2, column=1, sticky="ew", padx=4, pady=2
-            )
-
-            update_preview()
-
-            def _save():
-                rec = {k: e.get().strip() for k, e in entries.items()}
-                rec["favorite"] = fav_var.get()
-                rec["logo_path"] = logo_path_var.get().strip()
-                rec["logo_crop"] = logo_crop_state
-                if not rec["name"]:
-                    messagebox.showwarning("Let op", "Naam is verplicht.", parent=win)
-                    return
-                c = Client.from_any(rec)
-                self.db.upsert(c)
-                self.db.save(CLIENTS_DB_FILE)
-                self.refresh()
-                if self.on_change:
-                    self.on_change()
-                win.destroy()
-
-            btnf = tk.Frame(win)
-            btnf.grid(row=len(fields) + 2, column=0, columnspan=2, pady=6)
-            tk.Button(btnf, text="Opslaan", command=_save).pack(side="left", padx=4)
-            tk.Button(btnf, text="Annuleer", command=win.destroy).pack(side="left", padx=4)
-            win.transient(self)
-            win.grab_set()
-            entries["name"].focus_set()
-
-        def add_client(self):
-            self._open_edit_dialog(None)
-
-        def edit_sel(self):
-            n = self._sel_name()
-            if not n:
-                return
-            c = self.db.get(n)
-            if c:
-                self._open_edit_dialog(c)
-
-        def remove_sel(self):
-            n = self._sel_name()
-            if not n:
-                return
-            if messagebox.askyesno("Bevestigen", f"Verwijder '{n}'?", parent=self):
-                if self.db.remove(n):
-                    self.db.save(CLIENTS_DB_FILE)
-                    self.refresh()
-                    if self.on_change:
-                        self.on_change()
-
-        def toggle_fav_sel(self):
-            n = self._sel_name()
-            if not n:
-                return
-            if self.db.toggle_fav(n):
-                self.db.save(CLIENTS_DB_FILE)
-                self.refresh()
-                if self.on_change:
-                    self.on_change()
-
-        def import_csv(self):
-            path = filedialog.askopenfilename(filetypes=[("CSV","*.csv"),("Excel","*.xlsx;*.xls")])
-            if not path:
-                return
-            try:
-                if path.lower().endswith((".xls", ".xlsx")):
-                    df = pd.read_excel(path)
-                else:
-                    try:
-                        df = pd.read_csv(path, encoding="latin1", sep=";")
-                    except Exception:
-                        df = read_csv_flex(path)
-            except Exception as e:
-                messagebox.showerror("Fout", str(e))
-                return
-            changed = 0
-            for _, row in df.iterrows():
-                try:
-                    rec = {k: row[k] for k in df.columns if k in row}
-                    c = Client.from_any(rec)
-                    self.db.upsert(c)
-                    changed += 1
-                except Exception:
-                    pass
-            self.db.save(CLIENTS_DB_FILE)
-            self.refresh()
-            if self.on_change:
-                self.on_change()
-            messagebox.showinfo("Import", f"Verwerkt (upsert): {changed}")
-
-    class DeliveryAddressesManagerFrame(tk.Frame):
-        def __init__(self, master, db: DeliveryAddressesDB, on_change=None):
-            super().__init__(master)
-            self.configure(padx=12, pady=12)
-            self.db = db
-            self.on_change = on_change
-
-            cols = ("Naam", "Adres", "Opmerkingen")
-            self.tree = ttk.Treeview(self, columns=cols, show="headings", selectmode="browse")
-            for c in cols:
-                self.tree.heading(c, text=c)
-                self.tree.column(c, width=160, anchor="w")
-            self.tree.pack(fill="both", expand=True, padx=8, pady=8)
-            self.tree.bind("<Double-1>", lambda _e: self.edit_sel())
-
-            btns = tk.Frame(self)
-            btns.pack(fill="x")
-            tk.Button(btns, text="Toevoegen", command=self.add_address).pack(side="left", padx=4)
-            tk.Button(btns, text="Bewerken", command=self.edit_sel).pack(side="left", padx=4)
-            tk.Button(btns, text="Verwijderen", command=self.remove_sel).pack(side="left", padx=4)
-            tk.Button(btns, text="Favoriet ★", command=self.toggle_fav_sel).pack(side="left", padx=4)
-            self.refresh()
-
-        def refresh(self):
-            for it in self.tree.get_children():
-                self.tree.delete(it)
-            for idx, a in enumerate(self.db.addresses_sorted()):
-                name = self.db.display_name(a)
-                vals = (name, a.address or "", a.remarks or "")
-                tag = "odd" if idx % 2 == 0 else "even"
-                self.tree.insert("", "end", values=vals, tags=(tag,))
-            self.tree.tag_configure("odd", background=TREE_ODD_BG)
-            self.tree.tag_configure("even", background=TREE_EVEN_BG)
-
-        def _sel_name(self):
-            sel = self.tree.selection()
-            if not sel:
-                return None
-            vals = self.tree.item(sel[0], "values")
-            return vals[0].replace("★ ", "", 1)
-
-        def _open_edit_dialog(self, addr: Optional[DeliveryAddress] = None):
-            win = tk.Toplevel(self)
-            win.title("Leveradres")
-            fields = [
-                ("Naam", "name"),
-                ("Adres", "address"),
-                ("Opmerkingen", "remarks"),
-            ]
-            entries = {}
-            for i, (lbl, key) in enumerate(fields):
-                tk.Label(win, text=lbl + ":").grid(row=i, column=0, sticky="e", padx=4, pady=2)
-                ent = tk.Entry(win, width=40)
-                ent.grid(row=i, column=1, padx=4, pady=2)
-                if addr:
-                    ent.insert(0, _to_str(getattr(addr, key)))
-                entries[key] = ent
-            fav_var = tk.BooleanVar(value=addr.favorite if addr else False)
-            tk.Checkbutton(win, text="Favoriet", variable=fav_var).grid(row=len(fields), column=1, sticky="w", padx=4, pady=2)
-
-            def _save():
-                # Convert blank strings to None so cleared fields overwrite old data
-                rec = {k: (e.get().strip() or None) for k, e in entries.items()}
-                rec["favorite"] = fav_var.get()
-                if not rec["name"]:
-                    messagebox.showwarning("Let op", "Naam is verplicht.", parent=win)
-                    return
-                a = DeliveryAddress.from_any(rec)
-                self.db.upsert(a)
-                self.db.save(DELIVERY_DB_FILE)
-                self.refresh()
-                if self.on_change:
-                    self.on_change()
-                win.destroy()
-
-            btnf = tk.Frame(win)
-            btnf.grid(row=len(fields)+1, column=0, columnspan=2, pady=6)
-            tk.Button(btnf, text="Opslaan", command=_save).pack(side="left", padx=4)
-            tk.Button(btnf, text="Annuleer", command=win.destroy).pack(side="left", padx=4)
-            win.transient(self)
-            win.grab_set()
-            entries["name"].focus_set()
-
-        def add_address(self):
-            self._open_edit_dialog(None)
-
-        def edit_sel(self):
-            n = self._sel_name()
-            if not n:
-                return
-            a = self.db.get(n)
-            if a:
-                self._open_edit_dialog(a)
-
-        def remove_sel(self):
-            n = self._sel_name()
-            if not n:
-                return
-            if messagebox.askyesno("Bevestigen", f"Verwijder '{n}'?", parent=self):
-                if self.db.remove(n):
-                    self.db.save(DELIVERY_DB_FILE)
-                    self.refresh()
-                    if self.on_change:
-                        self.on_change()
-
-        def toggle_fav_sel(self):
-            n = self._sel_name()
-            if not n:
-                return
-            if self.db.toggle_fav(n):
-                self.db.save(DELIVERY_DB_FILE)
-                self.refresh()
-                if self.on_change:
-                    self.on_change()
-
-
-    class SuppliersManagerFrame(tk.Frame):
-        def __init__(self, master, db: SuppliersDB, on_change=None):
-            super().__init__(master)
-            self.configure(padx=12, pady=12)
-            self.db = db
-            self.on_change = on_change
-            search = tk.Frame(self)
-            search.pack(fill="x", padx=8, pady=(8, 0))
-            tk.Label(search, text="Zoek:").pack(side="left")
-            self.search_var = tk.StringVar()
-            entry = tk.Entry(search, textvariable=self.search_var)
-            entry.pack(side="left", fill="x", expand=True)
-            self.search_var.trace_add("write", lambda *_: self.refresh())
-            cols = ("Supplier", "BTW", "E-mail", "Tel", "Adres 1", "Adres 2")
-            self.tree = ttk.Treeview(self, columns=cols, show="headings")
-            for c in cols:
-                self.tree.heading(c, text=c)
-                self.tree.column(c, anchor="w")
-            self.tree.pack(fill="both", expand=True, padx=8, pady=8)
-            btns = tk.Frame(self)
-            btns.pack(fill="x")
-            tk.Button(btns, text="Toevoegen", command=self.add_supplier).pack(side="left", padx=4)
-            tk.Button(btns, text="Bewerken", command=self.edit_sel).pack(side="left", padx=4)
-            tk.Button(btns, text="Verwijderen", command=self.remove_sel).pack(side="left", padx=4)
-            tk.Button(btns, text="Update uit CSV (merge)", command=self.merge_csv).pack(side="left", padx=4)
-            tk.Button(btns, text="Favoriet ★", command=self.toggle_fav_sel).pack(side="left", padx=4)
-            self.refresh()
-
-        def refresh(self):
-            for r in self.tree.get_children():
-                self.tree.delete(r)
-            q = self.search_var.get()
-            sups = self.db.find(q)
-            for i, s in enumerate(sups):
-                vals = (
-                    ("★ " if s.favorite else "") + (s.supplier or ""),
-                    s.btw or "",
-                    s.sales_email or "",
-                    s.phone or "",
-                    s.adres_1 or "",
-                    s.adres_2 or "",
-                )
-                tag = "odd" if i % 2 else "even"
-                self.tree.insert("", "end", iid=s.supplier, values=vals, tags=(tag,))
-            self.tree.tag_configure("odd", background=TREE_ODD_BG)
-            self.tree.tag_configure("even", background=TREE_EVEN_BG)
-
-        def _sel_name(self):
-            sel = self.tree.selection()
-            if not sel:
-                return None
-            name = self.tree.item(sel[0], "values")[0]
-            return name.replace("★ ", "", 1)
-
-        def _sel_supplier(self) -> Optional[Supplier]:
-            n = self._sel_name()
-            if not n:
-                return None
-            for s in self.db.suppliers:
-                if s.supplier == n:
-                    return s
-            return None
-
-        def add_supplier(self):
-            name = simpledialog.askstring("Nieuwe leverancier", "Naam:", parent=self)
-            if not name:
-                return
-            s = Supplier.from_any({"supplier": name})
-            self.db.upsert(s)
-            self.db.save(SUPPLIERS_DB_FILE)
-            self.refresh()
-            if self.on_change:
-                self.on_change()
-
-        def remove_sel(self):
-            n = self._sel_name()
-            if not n:
-                return
-            if messagebox.askyesno("Bevestigen", f"Verwijder '{n}'?", parent=self):
-                if self.db.remove(n):
-                    self.db.save(SUPPLIERS_DB_FILE)
-                    self.refresh()
-                    if self.on_change:
-                        self.on_change()
-
-        def toggle_fav_sel(self):
-            n = self._sel_name()
-            if not n:
-                return
-            if self.db.toggle_fav(n):
-                self.db.save(SUPPLIERS_DB_FILE)
-                self.refresh()
-                if self.on_change:
-                    self.on_change()
-
-        def merge_csv(self):
-            path = filedialog.askopenfilename(
-                parent=self,
-                title="CSV bestand",
-                filetypes=[("CSV", "*.csv"), ("Alle bestanden", "*.*")],
-            )
-            if not path:
-                return
-            try:
-                df = read_csv_flex(path)
-                for rec in df.to_dict(orient="records"):
-                    try:
-                        sup = Supplier.from_any(rec)
-                        self.db.upsert(sup)
-                    except Exception:
-                        pass
-                self.db.save(SUPPLIERS_DB_FILE)
-                self.refresh()
-                if self.on_change:
-                    self.on_change()
-            except Exception as e:
-                messagebox.showerror("Fout", str(e), parent=self)
-
-        class _EditDialog(tk.Toplevel):
-            def __init__(self, master, supplier: Supplier):
-                super().__init__(master)
-                self.title("Leverancier bewerken")
-                self.result = None
-                fields = [
-                    ("supplier", "Naam"),
-                    ("description", "Beschrijving"),
-                    ("supplier_id", "ID"),
-                    ("adres_1", "Adres 1"),
-                    ("adres_2", "Adres 2"),
-                    ("postcode", "Postcode"),
-                    ("gemeente", "Gemeente"),
-                    ("land", "Land"),
-                    ("btw", "BTW"),
-                    ("contact_sales", "Contact"),
-                    ("sales_email", "E-mail"),
-                    ("phone", "Tel"),
-                ]
-                self.vars = {}
-                for i, (f, lbl) in enumerate(fields):
-                    tk.Label(self, text=lbl + ":").grid(row=i, column=0, sticky="e", padx=4, pady=2)
-                    var = tk.StringVar(value=getattr(supplier, f) or "")
-                    tk.Entry(self, textvariable=var, width=40).grid(row=i, column=1, padx=4, pady=2)
-                    self.vars[f] = var
-                btn = tk.Frame(self)
-                btn.grid(row=len(fields), column=0, columnspan=2, pady=4)
-                tk.Button(btn, text="Opslaan", command=self._ok).pack(side="left", padx=4)
-                tk.Button(btn, text="Annuleer", command=self.destroy).pack(side="left", padx=4)
-                self.transient(master)
-                self.grab_set()
-
-            def _ok(self):
-                data = {f: v.get().strip() or None for f, v in self.vars.items()}
-                try:
-                    self.result = Supplier.from_any(data)
-                except Exception as e:
-                    messagebox.showerror("Fout", str(e), parent=self)
-                    return
-                self.destroy()
-
-        def edit_sel(self):
-            s = self._sel_supplier()
-            if not s:
-                return
-            dlg = self._EditDialog(self, s)
-            self.wait_window(dlg)
-            if dlg.result:
-                self.db.upsert(dlg.result)
-                self.db.save(SUPPLIERS_DB_FILE)
-                self.refresh()
-                if self.on_change:
-                    self.on_change()
-
-    class SupplierSelectionFrame(tk.Frame):
-        """Per productie: type-to-filter of dropdown; rechts detailkaart (klik = selecteer).
-           Knoppen altijd zichtbaar onderaan.
-        """
-
-        LABEL_COLUMN_WIDTH = 30
-
-        def __init__(
-            self,
-            master,
-            productions: List[str],
-            finishes: List[Dict[str, str]],
-            db: SuppliersDB,
-            delivery_db: DeliveryAddressesDB,
-            callback,
-            project_number_var: tk.StringVar,
-            project_name_var: tk.StringVar,
-        ):
-            super().__init__(master)
-            self.configure(padx=12, pady=12)
-            self.db = db
-            self.delivery_db = delivery_db
-            self.callback = callback
-            self.project_number_var = project_number_var
-            self.project_name_var = project_name_var
-            self._preview_supplier: Optional[Supplier] = None
-            self._active_key: Optional[str] = None  # laatst gefocuste rij
-            self.sel_vars: Dict[str, tk.StringVar] = {}
-            self.doc_vars: Dict[str, tk.StringVar] = {}
-            self.doc_num_vars: Dict[str, tk.StringVar] = {}
-            self.delivery_vars: Dict[str, tk.StringVar] = {}
-            self.delivery_combos: Dict[str, ttk.Combobox] = {}
-            self.row_meta: Dict[str, Dict[str, str]] = {}
-            self.finish_entries = finishes
-
-            # Grid layout: content (row=0, weight=1), buttons (row=1)
-            self.grid_columnconfigure(0, weight=1)
-            self.grid_rowconfigure(0, weight=1)
-
-            content = tk.Frame(self)
-            content.grid(row=0, column=0, sticky="nsew", padx=10, pady=6)
-            content.grid_columnconfigure(0, weight=1)
-            content.grid_rowconfigure(0, weight=0)
-            content.grid_rowconfigure(1, weight=1)
-
-            # Left: per productie comboboxen
-            left = tk.Frame(content)
-            left.grid(row=0, column=0, sticky="nw")
-
-            # Project info entries above production rows
-            proj_container = tk.Frame(left)
-            proj_container.pack(fill="x", pady=(0, 6))
-            proj_container.grid_columnconfigure(0, weight=0)
-            proj_container.grid_columnconfigure(1, weight=1)
-
-            proj_frame = tk.LabelFrame(
-                proj_container,
-                text="Projectgegevens",
-                labelanchor="n",
-                padx=12,
-                pady=10,
-            )
-            proj_frame.grid(row=0, column=0, sticky="nw")
-
-            clear_btn_container = tk.Frame(proj_container)
-            clear_btn_container.grid(row=0, column=1, sticky="new", padx=(12, 0))
-            clear_btn_container.grid_columnconfigure(0, weight=1)
-
-            tk.Button(
-                clear_btn_container,
-                text="Clear list",
-                command=self._clear_saved_suppliers,
-            ).grid(row=0, column=0, sticky="e", pady=(2, 0))
-
-            readonly_bg = "#f0f0f0"
-
-            pn_row = tk.Frame(proj_frame)
-            pn_row.pack(fill="x", pady=3)
-            project_number_label = tk.Label(
-                pn_row,
-                text="Projectnr.",
-                width=18,
-                anchor="w",
-            )
-            project_number_label.pack(side="left")
-            field_border = "#d8d8d8"
-            field_kwargs = dict(
-                width=50,
-                anchor="w",
-                background=readonly_bg,
-                relief="flat",
-                borderwidth=0,
-                padx=6,
-                pady=2,
-                highlightthickness=1,
-                highlightbackground=field_border,
-                highlightcolor=field_border,
-            )
-            project_number_value = tk.Label(
-                pn_row,
-                textvariable=self.project_number_var,
-                **field_kwargs,
-            )
-            project_number_value.pack(side="left", padx=(6, 0))
-            self._project_number_label = project_number_label
-            self._project_number_value = project_number_value
-
-            name_row = tk.Frame(proj_frame)
-            name_row.pack(fill="x", pady=3)
-            project_name_label = tk.Label(
-                name_row,
-                text="Projectnaam",
-                width=18,
-                anchor="w",
-            )
-            project_name_label.pack(side="left")
-            project_name_value = tk.Label(
-                name_row,
-                textvariable=self.project_name_var,
-                **field_kwargs,
-            )
-            project_name_value.pack(side="left", padx=(6, 0))
-            self._project_name_label = project_name_label
-            self._project_name_value = project_name_value
-
-            proj_frame.update_idletasks()
-            required_height = proj_frame.winfo_reqheight()
-            pad_spec = project_number_value.pack_info().get("padx", 0)
-            if isinstance(pad_spec, str):
-                pad_parts = [int(p) for p in pad_spec.split()]
-            elif isinstance(pad_spec, (tuple, list)):
-                pad_parts = [int(p) for p in pad_spec]
-            elif pad_spec:
-                pad_parts = [int(pad_spec)]
-            else:
-                pad_parts = []
-            desired_padding = (
-                pad_parts[0] * 2 if len(pad_parts) == 1 else sum(pad_parts)
-            )
-            width_candidates = [
-                project_number_label.winfo_reqwidth()
-                + project_number_value.winfo_reqwidth(),
-                project_name_label.winfo_reqwidth()
-                + project_name_value.winfo_reqwidth(),
-            ]
-            pad_conf = proj_frame.cget("padx")
-            if isinstance(pad_conf, str):
-                pad_values = [int(p) for p in pad_conf.split() if p]
-            elif isinstance(pad_conf, (tuple, list)):
-                pad_values = [int(p) for p in pad_conf]
-            elif pad_conf:
-                pad_values = [int(pad_conf)]
-            else:
-                pad_values = []
-            if len(pad_values) == 1:
-                total_inner_pad = pad_values[0] * 2
-            else:
-                total_inner_pad = sum(pad_values)
-            target_width = max(width_candidates) + desired_padding + total_inner_pad
-            proj_frame.grid_propagate(False)
-            proj_frame.configure(width=target_width, height=required_height)
-
-            ttk.Separator(left, orient="horizontal").pack(fill="x", pady=(0, 6))
-
-            delivery_opts = [
-                "Geen",
-                "Bestelling wordt opgehaald",
-                "Leveradres wordt nog meegedeeld",
-            ] + [
-                self.delivery_db.display_name(a)
-                for a in self.delivery_db.addresses_sorted()
-            ]
-
-            doc_type_opts = [
-                "Geen",
-                "Bestelbon",
-                "Standaard bon",
-                "Offerteaanvraag",
-            ]
-            self._doc_type_prefixes = {
-                _prefix_for_doc_type(t) for t in doc_type_opts
-            }
-
-            header_row = tk.Frame(left)
-            header_row.pack(fill="x", pady=(8, 3))
-            header_label_kwargs = dict(
-                anchor="w",
-                justify="left",
-                background=left.cget("bg"),
-            )
-            header_font = ("TkDefaultFont", 10, "bold")
-            header_columns = [
-                ("Producttype", self.LABEL_COLUMN_WIDTH, header_font),
-                ("Leverancier", 50, None),
-                ("Documenttype", 18, None),
-                ("Nr.", 12, None),
-                ("Leveradres", 50, None),
-            ]
-
-            for text, width, font in header_columns:
-                label_kwargs = dict(header_label_kwargs)
-                if font is not None:
-                    label_kwargs["font"] = font
-                tk.Label(
-                    header_row,
-                    text=text,
-                    width=width,
-                    **label_kwargs,
-                ).pack(side="left", padx=(0, 6), fill="x")
-
-            self.finish_label_by_key: Dict[str, str] = {
-                entry.get("key", ""): _to_str(entry.get("label")) or _to_str(entry.get("key"))
-                for entry in finishes
-            }
-
-            self.rows = []
-            self.combo_by_key: Dict[str, ttk.Combobox] = {}
-
-            def add_row(display_text: str, sel_key: str, metadata: Dict[str, str]):
-                row = tk.Frame(left)
-                row.pack(fill="x", pady=3)
-                tk.Label(
-                    row,
-                    text=display_text,
-                    width=self.LABEL_COLUMN_WIDTH,
-                    anchor="w",
-                ).pack(side="left", padx=(0, 6))
-                var = tk.StringVar()
-                self.sel_vars[sel_key] = var
-                combo = ttk.Combobox(row, textvariable=var, state="normal", width=50)
-                combo.pack(side="left", padx=(0, 6))
-                combo.bind("<<ComboboxSelected>>", self._on_combo_change)
-                combo.bind(
-                    "<FocusIn>", lambda _e, key=sel_key: self._on_focus_key(key)
-                )
-                combo.bind(
-                    "<KeyRelease>",
-                    lambda ev, key=sel_key, c=combo: self._on_combo_type(ev, key, c),
-                )
-
-                doc_var = tk.StringVar(value="Bestelbon")
-                self.doc_vars[sel_key] = doc_var
-                doc_combo = ttk.Combobox(
-                    row,
-                    textvariable=doc_var,
-                    values=doc_type_opts,
-                    state="readonly",
-                    width=18,
-                )
-                doc_combo.pack(side="left", padx=(0, 6))
-                doc_combo.bind(
-                    "<<ComboboxSelected>>",
-                    lambda _e, key=sel_key: self._on_doc_type_change(key),
-                )
-
-                doc_num_var = tk.StringVar()
-                self.doc_num_vars[sel_key] = doc_num_var
-                tk.Entry(row, textvariable=doc_num_var, width=12).pack(
-                    side="left", padx=(0, 6)
-                )
-
-                dvar = tk.StringVar(value="Geen")
-                self.delivery_vars[sel_key] = dvar
-                dcombo = ttk.Combobox(
-                    row,
-                    textvariable=dvar,
-                    values=delivery_opts,
-                    state="readonly",
-                    width=50,
-                )
-                dcombo.pack(side="left", padx=(0, 6))
-                self.delivery_combos[sel_key] = dcombo
-
-                self.rows.append((sel_key, combo))
-                self.combo_by_key[sel_key] = combo
-                self.row_meta[sel_key] = metadata
-
-            for prod in productions:
-                key = make_production_selection_key(prod)
-                add_row(
-                    prod,
-                    key,
-                    {"kind": "production", "identifier": prod, "display": prod},
-                )
-
-            if finishes:
-                ttk.Separator(left, orient="horizontal").pack(fill="x", pady=(12, 6))
-                finishes_header = tk.Frame(left)
-                finishes_header.pack(fill="x")
-                tk.Label(
-                    finishes_header,
-                    text="Afwerkingen",
-                    width=self.LABEL_COLUMN_WIDTH,
-                    anchor="w",
-                    background=left.cget("bg"),
-                    font=("TkDefaultFont", 10, "bold"),
-                ).pack(side="left", padx=(0, 6))
-                for entry in finishes:
-                    finish_key = entry.get("key", "")
-                    if not finish_key:
-                        continue
-                    sel_key = make_finish_selection_key(finish_key)
-                    label_text = _to_str(entry.get("label")) or finish_key
-                    add_row(
-                        label_text,
-                        sel_key,
-                        {
-                            "kind": "finish",
-                            "identifier": finish_key,
-                            "display": label_text,
-                        },
-                    )
-
-            # Container voor kaarten
-            preview_frame = tk.LabelFrame(
-                content,
-                text="Leverancier details\n(klik om te selecteren)",
-                labelanchor="n",
-            )
-            preview_frame.grid(row=1, column=0, sticky="nsew", pady=(8, 0))
-            preview_frame.grid_rowconfigure(0, weight=1)
-            preview_frame.grid_columnconfigure(0, weight=1)
-
-            self.cards_frame = tk.Frame(preview_frame)
-            self.cards_frame.grid(row=0, column=0, sticky="nsew", pady=(8, 0))
-
-            # Mapping voor combobox per selectie
-            self.combo_by_key = getattr(self, "combo_by_key", {})
-
-            # Buttons bar (altijd zichtbaar)
-            btns = tk.Frame(self)
-            btns.grid(row=1, column=0, sticky="ew", padx=10, pady=(6,10))
-            btns.grid_columnconfigure(0, weight=1)
-            self.remember_var = tk.BooleanVar(value=True)
-            tk.Checkbutton(btns, text="Onthoud keuze per selectie", variable=self.remember_var).grid(row=0, column=0, sticky="w")
-            tk.Button(btns, text="Annuleer", command=self._cancel).grid(row=0, column=1, sticky="e", padx=(4,0))
-            tk.Button(btns, text="Bevestig", command=self._confirm).grid(row=0, column=2, sticky="e")
-
-            # Init
-            self._refresh_options(initial=True)
-            self._update_preview_from_any_combo()
-
-        def _clear_saved_suppliers(self) -> None:
-            self.db.defaults_by_production.clear()
-            self.db.defaults_by_finish.clear()
-            self.db.save()
-
-            for _sel_key, combo in self.rows:
-                combo.set("(geen)")
-
-            for sel_key in self.doc_vars:
-                self.doc_vars[sel_key].set("Standaard bon")
-
-            for dcombo in self.delivery_combos.values():
-                dcombo.set("Geen")
-
-            self._on_combo_change()
-
-        def _on_focus_key(self, sel_key: str):
-            self._active_key = sel_key
-
-        def _display_list(self) -> List[str]:
-            sups = self.db.suppliers_sorted()
-            opts = [self.db.display_name(s) for s in sups]
-            opts.insert(0, "(geen)")
-            return opts
-
-        @staticmethod
-        def _parse_selection_key(key: str) -> tuple[str, str]:
-            """Safely resolve a selection key even when helper imports are missing."""
-
-            try:
-                return parse_selection_key(key)
-            except Exception:
-                pass
-
-            if "::" in key:
-                prefix, identifier = key.split("::", 1)
-                if prefix in ("production", "finish"):
-                    return prefix, identifier
-
-            return "production", key
-
-        def _refresh_options(self, initial=False):
-            self._base_options = self._display_list()
-            self._disp_to_name = {}
-            src = self.db.suppliers_sorted()
-            for s in src:
-                self._disp_to_name[self.db.display_name(s)] = s.supplier
-
-            for sel_key, combo in self.rows:
-                typed = combo.get()
-                combo["values"] = self._base_options
-                parser = getattr(
-                    self,
-                    "_parse_selection_key",
-                    SupplierSelectionFrame._parse_selection_key,
-                )
-                kind, identifier = parser(sel_key)
-                if kind == "production":
-                    lower_name = identifier.strip().lower()
-                    if lower_name in ("dummy part", "nan", "spare part"):
-                        combo.set(self._base_options[0])
-                        continue
-                    name = self.db.get_default(identifier)
-                else:
-                    name = self.db.get_default_finish(identifier)
-                if typed:
-                    combo.set(typed)
-                    continue
-                if not name and initial:
-                    favs = [x for x in src if x.favorite]
-                    name = (
-                        favs[0].supplier
-                        if favs
-                        else (src[0].supplier if src else "")
-                    )
-                disp = None
-                for k, v in self._disp_to_name.items():
-                    if v and name and v.lower() == name.lower():
-                        disp = k
-                        break
-                if disp:
-                    combo.set(disp)
-                elif self._base_options:
-                    combo.set(
-                        self._base_options[1]
-                        if len(self._base_options) > 1
-                        else self._base_options[0]
-                    )
-
-            delivery_opts = [
-                "Geen",
-                "Bestelling wordt opgehaald",
-                "Leveradres wordt nog meegedeeld",
-            ] + [
-                self.delivery_db.display_name(a)
-                for a in self.delivery_db.addresses_sorted()
-            ]
-            for sel_key, dcombo in self.delivery_combos.items():
-                cur = dcombo.get()
-                dcombo["values"] = delivery_opts
-                if cur:
-                    dcombo.set(cur)
-
-        def _on_combo_change(self, _evt=None):
-            for sel_key, combo in self.rows:
-                doc_var = self.doc_vars.get(sel_key)
-                if not doc_var:
-                    continue
-                raw_val = combo.get().strip()
-                norm_val = raw_val.lower()
-                if not raw_val or norm_val in ("(geen)", "geen"):
-                    doc_var.set("Standaard bon")
-                else:
-                    doc_var.set("Bestelbon")
-                self._on_doc_type_change(sel_key)
-            self._update_preview_from_any_combo()
-
-        def _on_doc_type_change(self, sel_key: str):
-            doc_var = self.doc_vars.get(sel_key)
-            doc_num_var = self.doc_num_vars.get(sel_key)
-            if not doc_var or not doc_num_var:
-                return
-            cur = doc_num_var.get()
-            prefix = _prefix_for_doc_type(doc_var.get())
-            prefixes = getattr(self, "_doc_type_prefixes", {prefix})
-            if not cur or cur in prefixes:
-                doc_num_var.set(prefix)
-
-        def _on_combo_type(self, evt, sel_key: str, combo):
-            self._active_key = sel_key
-            text = _norm(combo.get().strip())
-            if not hasattr(self, "_base_options"):
-                return
-            if evt.keysym in ("Up", "Down", "Escape"):
-                return
-            if not text:
-                combo["values"] = self._base_options
-                for ch in self.cards_frame.winfo_children():
-                    ch.destroy()
-                self._update_preview_for_text("")
-                return
-            filtered = [
-                opt for opt in self._base_options if _norm(opt).startswith(text)
-            ]
-            filtered = sort_supplier_options(
-                filtered, self.db.suppliers, getattr(self, "_disp_to_name", {})
-            )
-            combo["values"] = filtered
-            self._populate_cards(filtered, sel_key)
-            if evt.keysym == "Return" and len(filtered) == 1:
-                combo.set(filtered[0])
-                self._update_preview_for_text(filtered[0])
-            else:
-                self._update_preview_for_text(combo.get())
-
-        def _resolve_text_to_supplier(self, text: str) -> Optional[Supplier]:
-            if not text:
-                return None
-            norm_text = _norm(text)
-            if hasattr(self, "_disp_to_name"):
-                for disp, name in self._disp_to_name.items():
-                    if _norm(disp) == norm_text:
-                        for s in self.db.suppliers:
-                            if _norm(s.supplier) == _norm(name):
-                                return s
-            for s in self.db.suppliers:
-                if _norm(s.supplier) == norm_text:
-                    return s
-            cand = [
-                s for s in self.db.suppliers if _norm(s.supplier).startswith(norm_text)
-            ]
-            if cand:
-                return sorted(cand, key=lambda x: (not x.favorite, _norm(x.supplier)))[0]
-            cand = [
-                s for s in self.db.suppliers if norm_text in _norm(s.supplier)
-            ]
-            if cand:
-                return sorted(cand, key=lambda x: (not x.favorite, _norm(x.supplier)))[0]
-            return None
-
-        def _update_preview_for_text(self, text: str):
-            s = self._resolve_text_to_supplier(text)
-            self._preview_supplier = s
-
-        def _update_preview_from_any_combo(self):
-            for sel_key, combo in self.rows:
-                t = combo.get()
-                if t:
-                    self._active_key = sel_key
-                    self._update_preview_for_text(t)
-                    self._populate_cards([t], sel_key)
-                    return
-            self._preview_supplier = None
-            self._populate_cards([], self._active_key if self._active_key else None)
-
-        def _on_card_click(self, option: str, sel_key: str):
-            combo = self.combo_by_key.get(sel_key)
-            if combo:
-                combo.set(option)
-            self._active_key = sel_key
-            self._update_preview_for_text(option)
-            self._populate_cards([option], sel_key)
-
-        def _populate_cards(self, options, sel_key):
-            for ch in self.cards_frame.winfo_children():
-                ch.destroy()
-            if not options:
-                return
-            cols = 3
-            for i in range(cols):
-                self.cards_frame.grid_columnconfigure(i, weight=0)
-            for idx, opt in enumerate(options):
-                s = self._resolve_text_to_supplier(opt)
-                if not s:
-                    continue
-                r, c = divmod(idx, cols)
-                self.cards_frame.grid_rowconfigure(r, weight=0)
-                border = "#444444"
-                card = tk.Frame(
-                    self.cards_frame,
-                    highlightbackground=border,
-                    highlightcolor=border,
-                    highlightthickness=2,
-                    cursor="hand2",
-                )
-                card.grid(row=r, column=c, padx=4, pady=4, sticky="w")
-                widgets = []
-                name_lbl = tk.Label(
-                    card,
-                    text=s.supplier,
-                    justify="left",
-                    anchor="w",
-                    font=("TkDefaultFont", 10, "bold"),
-                )
-                name_lbl.pack(anchor="w", padx=4, pady=(4, 0))
-                widgets.append(name_lbl)
-                if s.description:
-                    desc_lbl = tk.Label(
-                        card, text=s.description, justify="left", anchor="w"
-                    )
-                    desc_lbl.pack(anchor="w", padx=4)
-                    widgets.append(desc_lbl)
-                if s.adres_1 or s.adres_2:
-                    addr_line = (
-                        f"{s.adres_1}, {s.adres_2}"
-                        if (s.adres_1 and s.adres_2)
-                        else (s.adres_1 or s.adres_2)
-                    )
-                    addr_lbl = tk.Label(card, text=addr_line, justify="left", anchor="w")
-                    addr_lbl.pack(anchor="w", padx=4, pady=(0, 4))
-                    widgets.append(addr_lbl)
-                handler = lambda _e, o=opt, key=sel_key: self._on_card_click(o, key)
-                card.bind("<Button-1>", handler)
-                for w in widgets:
-                    w.bind("<Button-1>", handler)
-
-        def _cancel(self):
-            if self.master:
-                try:
-                    self.master.forget(self)
-                except Exception:
-                    pass
-                if hasattr(self.master, "select") and hasattr(self.master.master, "main_frame"):
-                    self.master.select(self.master.master.main_frame)
-                if hasattr(self.master.master, "sel_frame"):
-                    self.master.master.sel_frame = None
-            self.destroy()
-
-        def _confirm(self):
-            """Collect selected suppliers per production and return via callback."""
-            sel_map: Dict[str, str] = {}
-            doc_map: Dict[str, str] = {}
-            for sel_key, combo in self.rows:
-                typed = combo.get().strip()
-                if not typed or typed.lower() in ("(geen)", "geen"):
-                    sel_map[sel_key] = ""
-                else:
-                    s = self._resolve_text_to_supplier(typed)
-                    if s:
-                        sel_map[sel_key] = s.supplier
-                doc_var = self.doc_vars.get(sel_key)
-                doc_map[sel_key] = doc_var.get() if doc_var else "Bestelbon"
-
-            doc_num_map: Dict[str, str] = {}
-            delivery_map: Dict[str, str] = {}
-            for sel_key, _combo in self.rows:
-                doc_num_map[sel_key] = self.doc_num_vars[sel_key].get().strip()
-                delivery_map[sel_key] = self.delivery_vars.get(
-                    sel_key, tk.StringVar(value="Geen")
-                ).get()
-
-            project_number = self.project_number_var.get().strip()
-            project_name = self.project_name_var.get().strip()
-
-            self.callback(
-                sel_map,
-                doc_map,
-                doc_num_map,
-                delivery_map,
-                project_number,
-                project_name,
-                bool(self.remember_var.get()),
-            )
-
-    class SettingsFrame(tk.Frame):
-        def __init__(self, master, app: "App"):
-            super().__init__(master)
-            self.app = app
-            self.extensions: List[FileExtensionSetting] = deepcopy(
-                self.app.settings.file_extensions
-            )
-
-            self.configure(padx=12, pady=12)
-            self.columnconfigure(0, weight=1)
-            self.rowconfigure(3, weight=1)
-
-            export_options = tk.LabelFrame(
-                self, text="Exportopties", labelanchor="n"
-            )
-            export_options.grid(row=0, column=0, sticky="ew")
-            export_options.columnconfigure(0, weight=1)
-
-            def _add_option(
-                parent: tk.Widget,
-                text: str,
-                description: str,
-                variable: "tk.IntVar",
-            ) -> None:
-                row = parent.grid_size()[1]
-                container = tk.Frame(parent)
-                container.grid(row=row, column=0, sticky="ew", padx=12, pady=(6, 2))
-                container.columnconfigure(0, weight=1)
-                tk.Checkbutton(
-                    container,
-                    text=text,
-                    variable=variable,
-                    anchor="w",
-                    justify="left",
-                ).grid(row=0, column=0, sticky="w")
-                tk.Label(
-                    container,
-                    text=description,
-                    justify="left",
-                    anchor="w",
-                    wraplength=520,
-                    foreground="#555555",
-                ).grid(row=1, column=0, sticky="ew", padx=(28, 0))
-
-            _add_option(
-                export_options,
-                "Exporteer bewerkte BOM naar exportmap",
-                (
-                    "Bewaar automatisch een Excel-bestand van de huidige BOM in de "
-                    "hoofdfolder van elke export. Alle wijzigingen die je in Filehopper "
-                    "hebt aangebracht, zoals verwijderde rijen, worden meegeschreven."
-                ),
-                self.app.export_bom_var,
-            )
-
-            _add_option(
-                export_options,
-                "Maak snelkoppeling naar nieuwste exportmap",
-                (
-                    "Na het exporteren wordt er een snelkoppeling met de naam 'latest'"
-                    " geplaatst in de exportmap. Deze verwijst altijd naar de"
-                    " meest recente export zodat je die snel kunt openen."
-                ),
-                self.app.bundle_latest_var,
-            )
-            _add_option(
-                export_options,
-                "Testrun: toon alleen doelmap (niets wordt gekopieerd)",
-                (
-                    "Voer een proefrun uit zonder bestanden te kopiëren. Je ziet"
-                    " welke doelmap gebruikt zou worden, maar er worden geen"
-                    " bestanden aangemaakt of overschreven."
-                ),
-                self.app.bundle_dry_run_var,
-            )
-
-            template_frame = tk.LabelFrame(
-                self,
-                text="BOM-template",
-            )
-            template_frame.grid(
-                row=1,
-                column=0,
-                sticky="ew",
-                padx=0,
-                pady=(12, 0),
-            )
-            template_frame.columnconfigure(0, weight=1)
-
-            tk.Label(
-                template_frame,
-                text=(
-                    "Download een leeg Excel-sjabloon met alle kolommen van de BOM."
-                    " Handig om gegevens vooraf in te vullen of te delen met collega's."
-                ),
-                justify="left",
-                anchor="w",
-                wraplength=480,
-            ).grid(row=0, column=0, sticky="ew", padx=10, pady=(8, 4))
-
-            tk.Button(
-                template_frame,
-                text="Download BOM template",
-                command=self._download_bom_template,
-            ).grid(row=1, column=0, sticky="w", padx=10, pady=(0, 10))
-
-            footer_frame = tk.LabelFrame(
-                self,
-                text="Bestelbon/offerte onderschrift",
-                labelanchor="n",
-            )
-            footer_frame.grid(row=2, column=0, sticky="nsew", pady=(12, 0))
-            footer_frame.columnconfigure(0, weight=1)
-            footer_frame.rowconfigure(1, weight=1)
-
-            tk.Label(
-                footer_frame,
-                text=(
-                    "Pas hier het onderschrift aan dat onderaan de bestelbon of"
-                    " offerteaanvraag wordt geplaatst."
-                ),
-                justify="left",
-                anchor="w",
-                wraplength=520,
-            ).grid(row=0, column=0, sticky="ew", padx=12, pady=(8, 4))
-
-            self.footer_note_text = tk.Text(
-                footer_frame,
-                height=5,
-                wrap="word",
-            )
-            self.footer_note_text.grid(
-                row=1,
-                column=0,
-                sticky="nsew",
-                padx=12,
-                pady=(0, 4),
-            )
-            self._reload_footer_note()
-
-            footer_btns = tk.Frame(footer_frame)
-            footer_btns.grid(row=2, column=0, sticky="e", padx=12, pady=(0, 8))
-            tk.Button(footer_btns, text="Opslaan", command=self._save_footer_note).pack(
-                side="left", padx=4
-            )
-            tk.Button(
-                footer_btns,
-                text="Reset naar standaard",
-                command=self._reset_footer_note,
-            ).pack(side="left", padx=4)
-
-            extensions_frame = tk.LabelFrame(
-                self, text="Bestandstypen", labelanchor="n"
-            )
-            extensions_frame.grid(row=3, column=0, sticky="nsew", pady=(12, 0))
-            extensions_frame.columnconfigure(0, weight=1)
-            extensions_frame.rowconfigure(1, weight=1)
-
-            tk.Label(
-                extensions_frame,
-                text=(
-                    "Beheer hier welke bestandstypen beschikbaar zijn op het hoofdscherm.\n"
-                    "Voeg extensies toe of verwijder ze naar wens."
-                ),
-                justify="left",
-                anchor="w",
-                wraplength=520,
-            ).grid(row=0, column=0, columnspan=2, sticky="ew", padx=12, pady=(8, 4))
-
-            list_container = tk.Frame(extensions_frame)
-            list_container.grid(row=1, column=0, columnspan=2, sticky="nsew", padx=12)
-            list_container.columnconfigure(0, weight=1)
-            list_container.rowconfigure(0, weight=1)
-
-            list_frame = tk.Frame(list_container)
-            list_frame.grid(row=0, column=0, sticky="nsew")
-            list_frame.columnconfigure(0, weight=1)
-
-            self.listbox = tk.Listbox(list_frame, activestyle="none")
-            self.listbox.grid(row=0, column=0, sticky="nsew")
-            scrollbar = tk.Scrollbar(list_frame, command=self.listbox.yview)
-            scrollbar.grid(row=0, column=1, sticky="ns")
-            self.listbox.configure(yscrollcommand=scrollbar.set)
-            self.listbox.bind("<Double-Button-1>", lambda _e: self._edit_selected())
-
-            move_btns = tk.Frame(list_container)
-            move_btns.grid(row=0, column=1, sticky="ns", padx=(8, 0))
-            move_btns.grid_rowconfigure(0, weight=1)
-            move_btns.grid_rowconfigure(3, weight=1)
-            move_btns.grid_columnconfigure(0, weight=1)
-            tk.Button(
-                move_btns,
-                text="▲",
-                width=3,
-                command=lambda: self._move_selected(-1),
-            ).grid(row=1, column=0, pady=2, sticky="nsew")
-            tk.Button(
-                move_btns,
-                text="▼",
-                width=3,
-                command=lambda: self._move_selected(1),
-            ).grid(row=2, column=0, pady=2, sticky="nsew")
-
-            btns = tk.Frame(extensions_frame)
-            btns.grid(row=2, column=0, columnspan=2, sticky="ew", padx=12, pady=(8, 12))
-            tk.Button(btns, text="Toevoegen", command=self._add_extension).pack(
-                side="left", padx=4
-            )
-            tk.Button(btns, text="Bewerken", command=self._edit_selected).pack(
-                side="left", padx=4
-            )
-            tk.Button(btns, text="Verwijderen", command=self._remove_selected).pack(
-                side="left", padx=4
-            )
-
-            self._refresh_list()
-
-        def _refresh_list(self) -> None:
-            self.listbox.delete(0, tk.END)
-            if not self.extensions:
-                self.listbox.insert(0, "Geen bestandstypen gedefinieerd.")
-                self.listbox.itemconfig(0, foreground="#777777")
-                self._update_listbox_height(1)
-                self._update_listbox_width()
-                return
-            for ext in self.extensions:
-                status = "✓" if ext.enabled else "✗"
-                patterns = ", ".join(ext.patterns)
-                self.listbox.insert(tk.END, f"{status} {ext.label} — {patterns}")
-            self._update_listbox_height(len(self.extensions))
-            self._update_listbox_width()
-
-        def _reload_footer_note(self) -> None:
-            text = self.app.footer_note_var.get()
-            self.footer_note_text.delete("1.0", "end")
-            if text:
-                self.footer_note_text.insert("1.0", text)
-
-        def _current_footer_text(self) -> str:
-            raw = self.footer_note_text.get("1.0", "end-1c")
-            return raw.replace("\r\n", "\n")
-
-        def _save_footer_note(self) -> None:
-            note = self._current_footer_text().strip()
-            self.app.update_footer_note(note)
-            self._reload_footer_note()
-
-        def _reset_footer_note(self) -> None:
-            self.app.update_footer_note(DEFAULT_FOOTER_NOTE)
-            self._reload_footer_note()
-
-        def _download_bom_template(self) -> None:
-            path_str = filedialog.asksaveasfilename(
-                parent=self,
-                title="BOM-template opslaan",
-                defaultextension=".xlsx",
-                filetypes=(("Excel-werkboek", "*.xlsx"), ("Alle bestanden", "*.*")),
-                initialfile=BOMCustomTab.default_template_filename(),
-            )
-            if not path_str:
-                return
-
-            target_path = Path(path_str)
-            try:
-                BOMCustomTab.write_template_workbook(target_path)
-            except Exception as exc:
-                messagebox.showerror("Opslaan mislukt", str(exc), parent=self)
-                return
-
-            messagebox.showinfo(
-                "Template opgeslagen",
-                (
-                    "Het lege BOM-sjabloon is opgeslagen. Vul het formulier in en"
-                    " importeer de gegevens later in de Custom BOM-tab.\n\n"
-                    f"Locatie: {target_path}"
-                ),
-                parent=self,
-            )
-
-        def _update_listbox_height(self, item_count: int) -> None:
-            visible = max(1, item_count)
-            height = min(max(visible, 3), 10)
-            self.listbox.configure(height=height)
-
-        def _update_listbox_width(self) -> None:
-            items = self.listbox.get(0, tk.END)
-            if not items:
-                self.listbox.configure(width=28)
-                return
-            max_len = max(len(item) for item in items)
-            width = max(28, min(64, max_len + 4))
-            self.listbox.configure(width=width)
-
-        def _selected_index(self) -> Optional[int]:
-            if not self.extensions:
-                return None
-            sel = self.listbox.curselection()
-            if not sel:
-                return None
-            idx = int(sel[0])
-            if idx >= len(self.extensions):
-                return None
-            return idx
-
-        def _selected_extension(self) -> Optional[FileExtensionSetting]:
-            idx = self._selected_index()
-            if idx is None:
-                return None
-            return self.extensions[idx]
-
-        def _ensure_unique_key(self, key: str, exclude_index: Optional[int] = None) -> str:
-            existing = {
-                ext.key
-                for idx, ext in enumerate(self.extensions)
-                if exclude_index is None or idx != exclude_index
-            }
-            if key not in existing:
-                return key
-            base = key
-            suffix = 2
-            while True:
-                candidate = f"{base}_{suffix}"
-                if candidate not in existing:
-                    return candidate
-                suffix += 1
-
-        def _persist(self) -> None:
-            self.app.apply_file_extensions(deepcopy(self.extensions))
-            self.extensions = deepcopy(self.app.settings.file_extensions)
-            self._refresh_list()
-
-        def _add_extension(self) -> None:
-            self._open_extension_dialog("Bestandstype toevoegen", None)
-
-        def _edit_selected(self) -> None:
-            ext = self._selected_extension()
-            if ext is None:
-                return
-            self._open_extension_dialog("Bestandstype bewerken", ext)
-
-        def _remove_selected(self) -> None:
-            idx = self._selected_index()
-            if idx is None:
-                return
-            ext = self.extensions[idx]
-            if not messagebox.askyesno(
-                "Bevestigen",
-                f"Verwijder '{ext.label}' van de lijst?",
-                parent=self,
-            ):
-                return
-            del self.extensions[idx]
-            self._persist()
-
-        def _move_selected(self, offset: int) -> None:
-            idx = self._selected_index()
-            if idx is None:
-                return
-            new_idx = idx + offset
-            if new_idx < 0 or new_idx >= len(self.extensions):
-                return
-            self.extensions[idx], self.extensions[new_idx] = (
-                self.extensions[new_idx],
-                self.extensions[idx],
-            )
-            self._persist()
-            if 0 <= new_idx < len(self.extensions):
-                self.listbox.selection_clear(0, tk.END)
-                self.listbox.selection_set(new_idx)
-                self.listbox.activate(new_idx)
-                self.listbox.see(new_idx)
-
-        def _open_extension_dialog(
-            self, title: str, existing: Optional[FileExtensionSetting]
-        ) -> None:
-            win = tk.Toplevel(self)
-            win.title(title)
-            win.transient(self)
-            win.grab_set()
-
-            def _normalize_extensions(values) -> List[str]:
-                cleaned: List[str] = []
-                seen = set()
-                for raw in values:
-                    if not isinstance(raw, str):
-                        continue
-                    ext = raw.strip().lower()
-                    if not ext:
-                        continue
-                    ext = ext.lstrip(".")
-                    if not ext or ext in seen:
-                        continue
-                    cleaned.append(ext)
-                    seen.add(ext)
-                return cleaned
-
-            tk.Label(win, text="Naam:").grid(row=0, column=0, sticky="e", padx=4, pady=4)
-            name_var = tk.StringVar(value=existing.label if existing else "")
-            tk.Entry(win, textvariable=name_var, width=40).grid(
-                row=0, column=1, padx=4, pady=4
-            )
-
-            tk.Label(win, text="Extensies (komma of spatie gescheiden):").grid(
-                row=1, column=0, sticky="e", padx=4, pady=4
-            )
-            patterns_text = ", ".join(existing.patterns) if existing else ""
-            patterns_var = tk.StringVar(value=patterns_text)
-            tk.Entry(win, textvariable=patterns_var, width=28).grid(
-                row=1, column=1, padx=(4, 12), pady=(4, 8)
-            )
-
-            tk.Label(win, text="Preset:").grid(row=2, column=0, sticky="e", padx=4, pady=4)
-            no_preset_label = "(Geen preset)"
-            preset_choices = [no_preset_label, *FILE_EXTENSION_PRESETS.keys()]
-            preset_var = tk.StringVar(value=no_preset_label)
-            preset_combo = ttk.Combobox(
-                win,
-                textvariable=preset_var,
-                values=preset_choices,
-                state="readonly",
-                width=32,
-            )
-            preset_combo.grid(row=2, column=1, sticky="we", padx=4, pady=4)
-            preset_info_var = tk.StringVar(value="Selecteer een preset")
-            tk.Label(win, textvariable=preset_info_var, anchor="w").grid(
-                row=2, column=2, sticky="w", padx=(4, 0), pady=4
-            )
-
-            enabled_var = tk.BooleanVar(value=existing.enabled if existing else True)
-            tk.Checkbutton(
-                win,
-                text="Standaard aangevinkt",
-                variable=enabled_var,
-            ).grid(row=3, column=1, sticky="w", padx=4, pady=4)
-
-            def _update_preset_info(name: str) -> None:
-                if name in FILE_EXTENSION_PRESETS:
-                    count = len(_normalize_extensions(FILE_EXTENSION_PRESETS[name]))
-                    suffix = "s" if count != 1 else ""
-                    preset_info_var.set(f"Preset bevat {count} extensie{suffix}")
-                else:
-                    preset_info_var.set("Selecteer een preset")
-
-            def _on_preset_selected(_event=None) -> None:
-                name = preset_var.get()
-                if name in FILE_EXTENSION_PRESETS:
-                    normalized = _normalize_extensions(FILE_EXTENSION_PRESETS[name])
-                    if normalized:
-                        patterns_var.set(", ".join(f".{ext}" for ext in normalized))
-                        if existing is None or not name_var.get().strip():
-                            name_var.set(name)
-                _update_preset_info(name)
-
-            preset_combo.bind("<<ComboboxSelected>>", _on_preset_selected)
-
-            def _save() -> None:
-                try:
-                    new_ext = FileExtensionSetting.from_user_input(
-                        name_var.get(),
-                        patterns_var.get(),
-                        enabled_var.get(),
-                        key=existing.key if existing else None,
-                    )
-                except ValueError as exc:
-                    messagebox.showerror("Fout", str(exc), parent=win)
-                    return
-                if existing is None:
-                    new_ext.key = self._ensure_unique_key(new_ext.key)
-                    self.extensions.append(new_ext)
-                else:
-                    idx = self.extensions.index(existing)
-                    new_ext.key = self._ensure_unique_key(new_ext.key, exclude_index=idx)
-                    self.extensions[idx] = new_ext
-                self._persist()
-                win.destroy()
-
-            if existing:
-                existing_norm = set(_normalize_extensions(existing.patterns))
-                for preset_name, preset_exts in FILE_EXTENSION_PRESETS.items():
-                    if existing_norm == set(_normalize_extensions(preset_exts)):
-                        preset_var.set(preset_name)
-                        break
-
-            preset_combo.set(preset_var.get())
-            _update_preset_info(preset_var.get())
-
-            btns = tk.Frame(win)
-            btns.grid(row=4, column=0, columnspan=3, pady=(8, 4))
-            tk.Button(btns, text="Opslaan", command=_save).pack(side="left", padx=4)
-            tk.Button(btns, text="Annuleer", command=win.destroy).pack(
-                side="left", padx=4
-            )
-
-            win.columnconfigure(1, weight=1)
-            win.columnconfigure(2, weight=1)
-            name_var.set(name_var.get())
-            win.resizable(False, False)
-            win.wait_visibility()
-            win.focus_set()
-            win.wait_window()
-
-    class App(tk.Tk):
-        def __init__(self):
-            super().__init__()
-            import sys
-            style = ttk.Style(self)
-            if sys.platform == "darwin":
-                style.theme_use("aqua")
-            else:
-                style.theme_use("clam")
-
-            def _configure_tab_like_button_style():
-                tab_layout = deepcopy(style.layout("TNotebook.Tab"))
-
-                def _remove_focus(layout_items):
-                    cleaned = []
-                    for child_element, child_options in layout_items:
-                        if child_element == "Notebook.focus":
-                            if child_options:
-                                children = child_options.get("children")
-                                if children:
-                                    cleaned.extend(_remove_focus(children))
-                            continue
-                        if child_options:
-                            new_child_options = deepcopy(child_options)
-                            if "children" in new_child_options:
-                                new_child_options["children"] = _remove_focus(
-                                    new_child_options["children"]
-                                )
-                            cleaned.append((child_element, new_child_options))
-                        else:
-                            cleaned.append((child_element, child_options))
-                    return cleaned
-
-                if tab_layout:
-                    cleaned_layout = _remove_focus(tab_layout)
-                    style.layout("TNotebook.Tab", cleaned_layout)
-                    style.layout("Tab.TButton", cleaned_layout)
-
-                tab_config = {}
-                for opt in ("padding", "background", "foreground", "font", "borderwidth", "relief"):
-                    val = style.lookup("TNotebook.Tab", opt)
-                    if val not in (None, ""):
-                        tab_config[opt] = val
-                if tab_config:
-                    style.configure("Tab.TButton", **tab_config)
-
-                for opt in ("background", "foreground", "bordercolor", "focuscolor", "lightcolor", "darkcolor"):
-                    states = style.map("TNotebook.Tab", opt)
-                    if states:
-                        style.map("Tab.TButton", **{opt: states})
-
-                padding = style.lookup("TNotebook.Tab", "padding")
-                if padding in (None, ""):
-                    style.configure("Tab.TButton", padding=(12, 4))
-
-            _configure_tab_like_button_style()
-            self.title("Filehopper")
-            self.minsize(1024, 720)
-
-            self.db = SuppliersDB.load(SUPPLIERS_DB_FILE)
-            self.client_db = ClientsDB.load(CLIENTS_DB_FILE)
-            self.delivery_db = DeliveryAddressesDB.load(DELIVERY_DB_FILE)
-
-            self.settings = AppSettings.load()
-            self._suspend_save = False
-
-            self.source_folder_var = tk.StringVar(
-                master=self, value=self.settings.source_folder
-            )
-            self.dest_folder_var = tk.StringVar(
-                master=self, value=self.settings.dest_folder
-            )
-            self.project_number_var = tk.StringVar(
-                master=self, value=self.settings.project_number
-            )
-            self.project_name_var = tk.StringVar(
-                master=self, value=self.settings.project_name
-            )
-            self.extension_vars: Dict[str, tk.IntVar] = {}
-            self._sync_extension_vars_from_settings()
-            self.zip_var = tk.IntVar(
-                master=self, value=1 if self.settings.zip_per_production else 0
-            )
-            self.finish_export_var = tk.IntVar(
-                master=self, value=1 if self.settings.copy_finish_exports else 0
-            )
-            self.zip_finish_var = tk.IntVar(
-                master=self, value=1 if self.settings.zip_finish_exports else 0
-            )
-            self.export_bom_var = tk.IntVar(
-                master=self, value=1 if self.settings.export_processed_bom else 0
-            )
-            self.zip_per_finish_var = tk.IntVar(
-                master=self,
-                value=
-                1
-                if self.settings.zip_per_production
-                and self.settings.zip_finish_exports
-                else 0,
-            )
-            self.export_date_prefix_var = tk.IntVar(
-                master=self, value=1 if self.settings.export_date_prefix else 0
-            )
-            self.export_date_suffix_var = tk.IntVar(
-                master=self, value=1 if self.settings.export_date_suffix else 0
-            )
-            self.export_name_custom_prefix_text = tk.StringVar(
-                master=self, value=self.settings.custom_prefix_text
-            )
-            self.export_name_custom_prefix_enabled_var = tk.IntVar(
-                master=self, value=1 if self.settings.custom_prefix_enabled else 0
-            )
-            self.export_name_custom_suffix_text = tk.StringVar(
-                master=self, value=self.settings.custom_suffix_text
-            )
-            self.export_name_custom_suffix_enabled_var = tk.IntVar(
-                master=self, value=1 if self.settings.custom_suffix_enabled else 0
-            )
-            self.bundle_latest_var = tk.IntVar(
-                master=self, value=1 if self.settings.bundle_latest else 0
-            )
-            self.bundle_dry_run_var = tk.IntVar(
-                master=self, value=1 if self.settings.bundle_dry_run else 0
-            )
-            self.footer_note_var = tk.StringVar(
-                master=self, value=self.settings.footer_note or ""
-            )
-
-            self.source_folder = self.source_folder_var.get().strip()
-            self.dest_folder = self.dest_folder_var.get().strip()
-            self.last_bundle_result: Optional[ExportBundleResult] = None
-            self.bom_df: Optional[pd.DataFrame] = None
-
-            for var in (
-                self.source_folder_var,
-                self.dest_folder_var,
-                self.project_number_var,
-                self.project_name_var,
-                self.export_name_custom_prefix_text,
-                self.export_name_custom_suffix_text,
-            ):
-                var.trace_add("write", self._save_settings)
-            for var in (
-                self.zip_var,
-                self.finish_export_var,
-                self.zip_finish_var,
-                self.export_bom_var,
-                self.export_date_prefix_var,
-                self.export_date_suffix_var,
-                self.export_name_custom_prefix_enabled_var,
-                self.export_name_custom_suffix_enabled_var,
-                self.bundle_latest_var,
-                self.bundle_dry_run_var,
-            ):
-                var.trace_add("write", self._save_settings)
-
-            self.zip_var.trace_add("write", self._update_zip_per_finish_var)
-            self.zip_finish_var.trace_add("write", self._update_zip_per_finish_var)
-            self._update_zip_per_finish_var()
-
-            tabs_wrapper = tk.Frame(self)
-            tabs_wrapper.pack(fill="both", expand=True, padx=8, pady=(12, 0))
-
-            tabs_background = (
-                style.lookup("TNotebook", "background")
-                or style.lookup("TFrame", "background")
-                or self.cget("background")
-            )
-
-            tabs_container = tk.Frame(tabs_wrapper, background=tabs_background)
-            tabs_container.pack(fill="both", expand=True)
-
-            self.nb = ttk.Notebook(tabs_container)
-            self.nb.pack(fill="both", expand=True)
-            self.custom_bom_tab = BOMCustomTab(
-                self.nb,
-                app_name="Filehopper",
-                on_custom_bom_ready=self._on_custom_bom_ready,
-                event_target=self,
-            )
-            main = tk.Frame(self.nb)
-            main.configure(padx=12, pady=12)
-            self.nb.add(main, text="Main")
-            self.nb.add(self.custom_bom_tab, text="Custom BOM")
-            self.main_frame = main
-            self.clients_frame = ClientsManagerFrame(
-                self.nb, self.client_db, on_change=self._on_db_change
-            )
-            self.clients_frame.configure(padx=12, pady=12)
-            self.nb.add(self.clients_frame, text="Klant beheer")
-            self.delivery_frame = DeliveryAddressesManagerFrame(
-                self.nb, self.delivery_db, on_change=self._on_db_change
-            )
-            self.delivery_frame.configure(padx=12, pady=12)
-            self.nb.add(self.delivery_frame, text="Leveradres beheer")
-            self.suppliers_frame = SuppliersManagerFrame(
-                self.nb, self.db, on_change=self._on_db_change
-            )
-            self.suppliers_frame.configure(padx=12, pady=12)
-            self.nb.add(self.suppliers_frame, text="Leverancier beheer")
-
-            self.settings_frame = SettingsFrame(self.nb, self)
-            self.settings_frame.configure(padx=12, pady=12)
-            self.nb.add(self.settings_frame, text="⚙ Settings")
-
-            # Top folders
-            top = tk.Frame(main); top.pack(fill="x", padx=8, pady=6)
-            FOLDER_ICON = "\U0001F4C1"
-            USER_ICON = "\U0001F464"
-            label_font = tkfont.nametofont("TkDefaultFont")
-
-            tk.Label(top, text=f"{FOLDER_ICON} Bronmap:", font=label_font).grid(
-                row=0, column=0, sticky="w"
-            )
-            self.src_entry = tk.Entry(top, width=60, textvariable=self.source_folder_var)
-            self.src_entry.grid(row=0, column=1, padx=4)
-            tk.Button(top, text="Bladeren", command=self._pick_src).grid(row=0, column=2, padx=4)
-            tk.Label(top, text="Projectnr.:").grid(row=0, column=3, sticky="w", padx=(16, 0))
-            tk.Entry(top, textvariable=self.project_number_var, width=60).grid(row=0, column=4, padx=4, sticky="w")
-
-            tk.Label(top, text=f"{FOLDER_ICON} Bestemmingsmap:", font=label_font).grid(
-                row=1, column=0, sticky="w"
-            )
-            self.dst_entry = tk.Entry(top, width=60, textvariable=self.dest_folder_var)
-            self.dst_entry.grid(row=1, column=1, padx=4)
-            tk.Button(top, text="Bladeren", command=self._pick_dst).grid(row=1, column=2, padx=4)
-            tk.Label(top, text="Projectnaam:").grid(row=1, column=3, sticky="w", padx=(16, 0))
-            tk.Entry(top, textvariable=self.project_name_var, width=60).grid(row=1, column=4, padx=4, sticky="w")
-
-            tk.Label(top, text=f"{USER_ICON} Opdrachtgever:", font=label_font).grid(
-                row=2, column=0, sticky="w", pady=(8, 0)
-            )
-            self.client_var = tk.StringVar()
-            self.client_combo = ttk.Combobox(top, textvariable=self.client_var, state="readonly", width=40)
-            self.client_combo.grid(row=2, column=1, padx=4, pady=(8, 0))
-            tk.Button(top, text="Beheer", command=lambda: self.nb.select(self.clients_frame)).grid(
-                row=2, column=2, padx=4, pady=(8, 0)
-            )
-            self._refresh_clients_combo()
-
-
-
-            # Filters
-            filters_row = tk.Frame(main)
-            filters_row.pack(fill="x", padx=8, pady=6)
-            filters_row.grid_columnconfigure(0, weight=1)
-            filters_row.grid_columnconfigure(1, weight=1)
-            filters_row.grid_columnconfigure(2, weight=1)
-
-            filt = tk.LabelFrame(
-                filters_row,
-                text="Selecteer bestandstypen om te kopiëren",
-                labelanchor="n",
-            )
-            filt.grid(row=0, column=0, sticky="nsew", padx=(0, 8))
-            filt.grid_columnconfigure(0, weight=1)
-
-            options_frame_parent = tk.LabelFrame(
-                filters_row, text="Geavanceerde opties", labelanchor="n"
-            )
-            options_frame_parent.grid(row=0, column=1, sticky="nsew", padx=(0, 8))
-            options_frame_parent.grid_columnconfigure(0, weight=1)
-
-            export_name_frame = tk.LabelFrame(
-                filters_row,
-                text="Benaming exportbestand",
-                labelanchor="n",
-            )
-            export_name_frame.grid(row=0, column=2, sticky="nsew")
-            export_name_frame.grid_columnconfigure(0, weight=1)
-
-            self.ext_frame = tk.Frame(filt)
-            self.ext_frame.grid(row=0, column=0, sticky="nw", padx=8, pady=4)
-            options_frame = tk.Frame(options_frame_parent)
-            options_frame.grid(row=0, column=0, sticky="nw", padx=8, pady=4)
-            export_name_inner = tk.Frame(export_name_frame)
-            export_name_inner.grid(row=0, column=0, sticky="nw", padx=8, pady=4)
-
-            self._rebuild_extension_checkbuttons()
-            tk.Checkbutton(
-                options_frame,
-                text="Zip per productie/finish",
-                variable=self.zip_per_finish_var,
-                anchor="w",
-                command=self._toggle_zip_per_finish,
-            ).pack(anchor="w", pady=2)
-            tk.Checkbutton(
-                options_frame,
-                text="Finish export",
-                variable=self.finish_export_var,
-                anchor="w",
-            ).pack(anchor="w", pady=2)
-            tk.Checkbutton(
-                export_name_inner,
-                text="Datumprefix (YYYYMMDD-)",
-                variable=self.export_date_prefix_var,
-                anchor="w",
-            ).pack(anchor="w", pady=2)
-            tk.Checkbutton(
-                export_name_inner,
-                text="Datumsuffix (-YYYYMMDD)",
-                variable=self.export_date_suffix_var,
-                anchor="w",
-            ).pack(anchor="w", pady=2)
-            prefix_row = tk.Frame(export_name_inner)
-            prefix_row.pack(anchor="w", fill="x", pady=(8, 2))
-            tk.Checkbutton(
-                prefix_row,
-                text="Aangepaste prefix",
-                variable=self.export_name_custom_prefix_enabled_var,
-            ).pack(side="left", padx=(0, 4))
-            tk.Entry(
-                prefix_row,
-                textvariable=self.export_name_custom_prefix_text,
-            ).pack(side="left", fill="x", expand=True)
-            suffix_row = tk.Frame(export_name_inner)
-            suffix_row.pack(anchor="w", fill="x", pady=2)
-            tk.Checkbutton(
-                suffix_row,
-                text="Aangepaste suffix",
-                variable=self.export_name_custom_suffix_enabled_var,
-            ).pack(side="left", padx=(0, 4))
-            tk.Entry(
-                suffix_row,
-                textvariable=self.export_name_custom_suffix_text,
-            ).pack(side="left", fill="x", expand=True)
-            # Legacy options moved to settings tab
-
-            # BOM controls
-            bf = tk.Frame(main); bf.pack(fill="x", padx=8, pady=6)
-            tk.Button(bf, text="Laad BOM (CSV/Excel)", command=self._load_bom).pack(side="left", padx=6)
-            tk.Button(
-                bf,
-                text="Custom BOM",
-                command=lambda: self.nb.select(self.custom_bom_tab),
-            ).pack(side="left", padx=6)
-            tk.Button(bf, text="Controleer Bestanden", command=self._check_files).pack(side="left", padx=6)
-            tk.Button(bf, text="Clear BOM", command=self._clear_bom).pack(side="left", padx=6)
-            tk.Button(
-                bf,
-                text="Delete",
-                command=self._delete_selected_bom_rows,
-            ).pack(side="left", padx=6)
-
-
-            # Tree
-            style.configure("Treeview", rowheight=24)
-            treef = tk.Frame(main)
-            treef.pack(fill="both", expand=True, padx=8, pady=6)
-            self.tree = ttk.Treeview(
-                treef,
-                columns=(
-                    "PartNumber",
-                    "Description",
-                    "Production",
-                    "Bestanden gevonden",
-                    "Status",
-                ),
-                show="headings",
-                selectmode="extended",
-            )
-            for col in ("PartNumber","Description","Production","Bestanden gevonden","Status"):
-                w = 140
-                if col=="Description": w=320
-                if col=="Bestanden gevonden": w=180
-                if col=="Status": w=120
-                anchor = "center" if col=="Status" else "w"
-                self.tree.heading(col, text=col, anchor=anchor)
-                self.tree.column(col, width=w, anchor=anchor)
-            tree_scroll = ttk.Scrollbar(treef, orient="vertical", command=self.tree.yview)
-            self.tree.configure(yscrollcommand=tree_scroll.set)
-            self.tree.pack(side="left", fill="both", expand=True)
-            tree_scroll.pack(side="left", fill="y")
-            self.tree.bind("<Button-1>", self._on_tree_click)
-            self.tree.bind("<Delete>", self._delete_selected_bom_rows)
-<<<<<<< HEAD
-            self.tree.bind("<KeyPress-Delete>", self._delete_selected_bom_rows)
-            self.tree.bind("<KP_Delete>", self._delete_selected_bom_rows)
-=======
->>>>>>> ac0a3a7b
-            self.tree.bind("<Down>", lambda event: self._move_tree_focus(1))
-            self.tree.bind("<Up>", lambda event: self._move_tree_focus(-1))
-            self.tree.bind("<Control-Tab>", self._select_next_with_ctrl_tab)
-            self.tree.bind("<Control-Shift-Tab>", self._select_prev_with_ctrl_tab)
-            self.tree.bind("<Control-ISO_Left_Tab>", self._select_prev_with_ctrl_tab)
-<<<<<<< HEAD
-            self.bind("<Delete>", self._delete_selected_bom_rows)
-            self.bind("<KP_Delete>", self._delete_selected_bom_rows)
-=======
->>>>>>> ac0a3a7b
-            self.item_links: Dict[str, str] = {}
-
-            # Actions
-            act = tk.Frame(main); act.pack(fill="x", padx=8, pady=8)
-            button_style = dict(
-                bg=MANUFACT_BRAND_COLOR,
-                activebackground="#F7B538",
-                fg="black",
-                activeforeground="black",
-            )
-            tk.Button(
-                act, text="Kopieer zonder submappen", command=self._copy_flat, **button_style
-            ).pack(side="left", padx=6)
-            tk.Button(
-                act,
-                text="Kopieer per productie + bestelbonnen",
-                command=self._copy_per_prod,
-                **button_style,
-            ).pack(side="left", padx=6)
-            tk.Button(
-                act, text="Combine pdf", command=self._combine_pdf, **button_style
-            ).pack(side="left", padx=6)
-
-            # Status
-            self.status_var = tk.StringVar(value="Klaar")
-            tk.Label(main, textvariable=self.status_var, anchor="w").pack(fill="x", padx=8, pady=(0,8))
-            self._save_settings()
-
-        def _on_db_change(self):
-            self._refresh_clients_combo()
-            sel = getattr(self, "sel_frame", None)
-            if sel is not None:
-                try:
-                    if sel.winfo_exists():
-                        sel._refresh_options()
-                    else:
-                        self.sel_frame = None
-                except Exception:
-                    self.sel_frame = None
-
-        def _refresh_clients_combo(self):
-            cur = self.client_combo.get()
-            opts = [self.client_db.display_name(c) for c in self.client_db.clients_sorted()]
-            self.client_combo["values"] = opts
-            if cur in opts:
-                self.client_combo.set(cur)
-            elif opts:
-                self.client_combo.set(opts[0])
-
-        def _toggle_zip_per_finish(self):
-            enabled = bool(self.zip_per_finish_var.get())
-            desired = 1 if enabled else 0
-            if self.zip_var.get() != desired:
-                self.zip_var.set(desired)
-            if self.zip_finish_var.get() != desired:
-                self.zip_finish_var.set(desired)
-
-        def _update_zip_per_finish_var(self, *_args):
-            desired = 1 if (self.zip_var.get() and self.zip_finish_var.get()) else 0
-            if self.zip_per_finish_var.get() != desired:
-                self.zip_per_finish_var.set(desired)
-
-        def _save_settings(self, *_args):
-            if getattr(self, "_suspend_save", False):
-                return
-            self.source_folder = self.source_folder_var.get().strip()
-            self.dest_folder = self.dest_folder_var.get().strip()
-            self.settings.source_folder = self.source_folder
-            self.settings.dest_folder = self.dest_folder
-            self.settings.project_number = self.project_number_var.get().strip()
-            self.settings.project_name = self.project_name_var.get().strip()
-            self.settings.zip_per_production = bool(self.zip_var.get())
-            self.settings.copy_finish_exports = bool(self.finish_export_var.get())
-            self.settings.zip_finish_exports = bool(self.zip_finish_var.get())
-            self.settings.export_processed_bom = bool(self.export_bom_var.get())
-            self.settings.export_date_prefix = bool(self.export_date_prefix_var.get())
-            self.settings.export_date_suffix = bool(self.export_date_suffix_var.get())
-            self.settings.custom_prefix_enabled = bool(
-                self.export_name_custom_prefix_enabled_var.get()
-            )
-            self.settings.custom_prefix_text = self.export_name_custom_prefix_text.get().strip()
-            self.settings.custom_suffix_enabled = bool(
-                self.export_name_custom_suffix_enabled_var.get()
-            )
-            self.settings.custom_suffix_text = self.export_name_custom_suffix_text.get().strip()
-            self.settings.bundle_latest = bool(self.bundle_latest_var.get())
-            self.settings.bundle_dry_run = bool(self.bundle_dry_run_var.get())
-            self.settings.footer_note = self.footer_note_var.get().replace("\r\n", "\n")
-            for ext in self.settings.file_extensions:
-                var = self.extension_vars.get(ext.key)
-                if var is not None:
-                    ext.enabled = bool(var.get())
-            try:
-                self.settings.save()
-            except Exception as exc:
-                print(f"Kon instellingen niet opslaan: {exc}", file=sys.stderr)
-
-        def _sync_extension_vars_from_settings(self) -> None:
-            prev = getattr(self, "_suspend_save", False)
-            self._suspend_save = True
-            new_vars: Dict[str, tk.IntVar] = {}
-            try:
-                for ext in self.settings.file_extensions:
-                    var = self.extension_vars.get(ext.key)
-                    if var is None:
-                        var = tk.IntVar(master=self, value=1 if ext.enabled else 0)
-                        var.trace_add("write", self._save_settings)
-                    else:
-                        desired = 1 if ext.enabled else 0
-                        if var.get() != desired:
-                            var.set(desired)
-                    new_vars[ext.key] = var
-            finally:
-                self._suspend_save = prev
-            self.extension_vars = new_vars
-
-        def _rebuild_extension_checkbuttons(self) -> None:
-            if not hasattr(self, "ext_frame"):
-                return
-            for child in self.ext_frame.winfo_children():
-                child.destroy()
-            if not self.settings.file_extensions:
-                tk.Label(
-                    self.ext_frame,
-                    text="Geen bestandstypen beschikbaar. Voeg ze toe via instellingen.",
-                    anchor="w",
-                    justify="left",
-                ).pack(anchor="w", pady=2)
-                return
-            for ext in self.settings.file_extensions:
-                var = self.extension_vars.get(ext.key)
-                if var is None:
-                    var = tk.IntVar(master=self, value=1 if ext.enabled else 0)
-                    var.trace_add("write", self._save_settings)
-                    self.extension_vars[ext.key] = var
-                tk.Checkbutton(
-                    self.ext_frame, text=ext.label, variable=var, anchor="w"
-                ).pack(anchor="w", pady=2)
-
-        def apply_file_extensions(self, extensions: List[FileExtensionSetting]) -> None:
-            normalized: List[FileExtensionSetting] = []
-            seen_keys = set()
-            for ext in extensions:
-                if isinstance(ext, FileExtensionSetting):
-                    ext_obj = FileExtensionSetting(
-                        key=ext.key,
-                        label=ext.label,
-                        patterns=list(ext.patterns),
-                        enabled=bool(ext.enabled),
-                    )
-                else:
-                    try:
-                        ext_obj = FileExtensionSetting.from_any(ext)
-                    except ValueError:
-                        continue
-                base_key = ext_obj.key or "ext"
-                key = base_key
-                suffix = 2
-                while key in seen_keys:
-                    key = f"{base_key}_{suffix}"
-                    suffix += 1
-                if key != ext_obj.key:
-                    ext_obj = FileExtensionSetting(
-                        key=key,
-                        label=ext_obj.label,
-                        patterns=list(ext_obj.patterns),
-                        enabled=ext_obj.enabled,
-                    )
-                normalized.append(ext_obj)
-                seen_keys.add(key)
-
-            self.settings.file_extensions = normalized
-            self._sync_extension_vars_from_settings()
-            self._rebuild_extension_checkbuttons()
-            self._save_settings()
-
-        def update_footer_note(self, text: str) -> None:
-            normalized = (text or "").replace("\r\n", "\n")
-            prev = getattr(self, "_suspend_save", False)
-            self._suspend_save = True
-            try:
-                self.footer_note_var.set(normalized)
-            finally:
-                self._suspend_save = prev
-            self._save_settings()
-
-        def _pick_src(self):
-            from tkinter import filedialog
-            p = filedialog.askdirectory()
-            if p:
-                self.source_folder_var.set(p)
-                self._save_settings()
-
-        def _pick_dst(self):
-            from tkinter import filedialog
-            p = filedialog.askdirectory()
-            if p:
-                self.dest_folder_var.set(p)
-                self._save_settings()
-
-        def _selected_exts(self) -> Optional[List[str]]:
-            selected: List[str] = []
-            for ext in self.settings.file_extensions:
-                var = self.extension_vars.get(ext.key)
-                if var is None:
-                    continue
-                if var.get():
-                    selected.extend(ext.patterns)
-            return selected or None
-
-        def _ensure_bom_loaded(self) -> bool:
-            from tkinter import messagebox
-
-            bom_df = self.bom_df
-            if bom_df is None or bom_df.empty:
-                messagebox.showwarning("Let op", "Laad eerst een BOM.")
-                return False
-            return True
-
-        def _load_bom_from_path(self, path: str) -> None:
-            df = load_bom(path)
-            if "Bestanden gevonden" not in df.columns:
-                df["Bestanden gevonden"] = ""
-            if "Status" not in df.columns:
-                df["Status"] = ""
-            if "Link" not in df.columns:
-                df["Link"] = ""
-            self.bom_df = df
-            self._refresh_tree()
-            self.status_var.set(f"BOM geladen: {len(df)} rijen")
-
-        def _load_bom(self):
-            from tkinter import filedialog, messagebox
-
-            start_dir = self.source_folder if self.source_folder else os.getcwd()
-            path = filedialog.askopenfilename(
-                filetypes=[("CSV", "*.csv"), ("Excel", "*.xlsx;*.xls")],
-                initialdir=start_dir,
-            )
-            if not path:
-                return
-            try:
-                self._load_bom_from_path(path)
-            except Exception as e:
-                messagebox.showerror("Fout", str(e))
-
-        def _on_custom_bom_ready(self, path: "Path", _row_count: int) -> None:
-            from tkinter import messagebox
-
-            try:
-                self._load_bom_from_path(str(path))
-            except Exception as exc:
-                messagebox.showerror("Fout", str(exc))
-            else:
-                self.nb.select(self.main_frame)
-                row_count = _row_count
-                if row_count:
-                    self.status_var.set(
-                        f"Aangepaste BOM geladen: {row_count} rijen (Main)"
-                    )
-                else:
-                    self.status_var.set(
-                        "Aangepaste BOM geladen. Terug naar Main-tabblad."
-                    )
-
-        def _refresh_tree(self):
-            self.item_links.clear()
-            for it in self.tree.get_children():
-                self.tree.delete(it)
-            df = self.bom_df
-            if df is None:
-                self.status_var.set("Geen BOM geladen.")
-                return
-            if df.empty:
-                self.status_var.set("BOM is leeg.")
-                return
-            for _, row in df.iterrows():
-                vals = (
-                    row.get("PartNumber", ""),
-                    row.get("Description", ""),
-                    row.get("Production", ""),
-                    row.get("Bestanden gevonden", ""),
-                    row.get("Status", ""),
-                )
-                item = self.tree.insert("", "end", values=vals)
-                link = row.get("Link")
-                if link:
-                    self.item_links[item] = link
-
-        def _delete_selected_bom_rows(self, event=None):
-            df = self.bom_df
-            if df is None or df.empty:
-                return "break" if event is not None else None
-
-            if event is not None:
-                try:
-                    widget_with_focus = self.focus_get()
-                except tk.TclError:
-                    widget_with_focus = None
-                if widget_with_focus is not self.tree:
-                    return None
-
-            selection = self.tree.selection()
-            if not selection:
-                return "break" if event is not None else None
-
-            indices: List[int] = []
-            for item in selection:
-                try:
-                    idx = self.tree.index(item)
-                except tk.TclError:
-                    continue
-                indices.append(idx)
-            if not indices:
-                return "break" if event is not None else None
-
-            row_count = len(df)
-            sorted_indices = sorted(set(indices))
-            drop_labels = []
-            for idx in sorted_indices:
-                if 0 <= idx < row_count:
-                    drop_labels.append(df.index[idx])
-            if not drop_labels:
-                return "break" if event is not None else None
-
-            self.bom_df = df.drop(drop_labels).reset_index(drop=True)
-
-            target_index = sorted_indices[0]
-            removed = 0
-            for item in selection:
-                if item in self.item_links:
-                    self.item_links.pop(item, None)
-                try:
-                    self.tree.delete(item)
-                except tk.TclError:
-                    continue
-                removed += 1
-
-            if removed:
-                msg = "1 BOM-rij verwijderd." if removed == 1 else f"{removed} BOM-rijen verwijderd."
-                self.status_var.set(msg)
-
-            remaining_items = list(self.tree.get_children())
-            if remaining_items:
-                target_index = min(target_index, len(remaining_items) - 1)
-                next_item = remaining_items[target_index]
-                self.tree.selection_set(next_item)
-                self.tree.focus(next_item)
-                self.tree.see(next_item)
-            else:
-                self.tree.selection_remove(self.tree.selection())
-
-            return "break" if event is not None else None
-
-        def _move_tree_focus(self, direction: int) -> str:
-            items = list(self.tree.get_children())
-            if not items:
-                return "break"
-
-            focus = self.tree.focus()
-            if focus in items:
-                idx = items.index(focus)
-            else:
-                idx = -1 if direction >= 0 else len(items)
-
-            idx = max(0, min(len(items) - 1, idx + direction))
-            target = items[idx]
-            self.tree.selection_set(target)
-            self.tree.focus(target)
-            self.tree.see(target)
-            return "break"
-
-        def _extend_tree_selection(self, direction: int) -> str:
-            items = list(self.tree.get_children())
-            if not items:
-                return "break"
-
-            focus = self.tree.focus()
-            if focus not in items:
-                focus = items[0] if direction >= 0 else items[-1]
-                self.tree.focus(focus)
-
-            self.tree.selection_add(focus)
-
-            idx = items.index(focus)
-            idx = max(0, min(len(items) - 1, idx + direction))
-            target = items[idx]
-            self.tree.selection_add(target)
-            self.tree.focus(target)
-            self.tree.see(target)
-            return "break"
-
-        def _select_next_with_ctrl_tab(self, _event) -> str:
-            return self._extend_tree_selection(1)
-
-        def _select_prev_with_ctrl_tab(self, _event) -> str:
-            return self._extend_tree_selection(-1)
-
-        def _clear_bom(self):
-            from tkinter import messagebox
-
-            if self.bom_df is None:
-                messagebox.showwarning("Let op", "Laad eerst een BOM.")
-                return
-            for col in ("Bestanden gevonden", "Status", "Link"):
-                if col in self.bom_df.columns:
-                    self.bom_df[col] = ""
-            self.bom_df = None
-            self._refresh_tree()
-            self.status_var.set("BOM gewist.")
-
-        def _on_tree_click(self, event):
-            item = self.tree.identify_row(event.y)
-            col = self.tree.identify_column(event.x)
-            if col != "#5" or not item:
-                return
-            if self.tree.set(item, "Status") != "❌":
-                return
-            path = self.item_links.get(item)
-            if not path or not os.path.exists(path):
-                return
-            try:
-                if sys.platform.startswith("win"):
-                    os.startfile(path)
-                elif sys.platform == "darwin":
-                    subprocess.run(["open", path], check=False)
-                else:
-                    subprocess.run(["xdg-open", path], check=False)
-            except Exception:
-                pass
-
-        def _check_files(self):
-            from tkinter import messagebox
-            if not self._ensure_bom_loaded():
-                return
-            if not self.source_folder:
-                messagebox.showwarning("Let op", "Selecteer een bronmap."); return
-            exts = self._selected_exts()
-            if not exts:
-                messagebox.showwarning("Let op", "Selecteer minstens één bestandstype."); return
-            self.status_var.set("Bezig met controleren...")
-            self.update_idletasks()
-            idx = _build_file_index(self.source_folder, exts)
-            sw_idx = _build_file_index(self.source_folder, [".sldprt", ".slddrw"])
-            found, status, links = [], [], []
-            groups = []
-            exts_set = set(e.lower() for e in exts)
-            if ".step" in exts_set or ".stp" in exts_set:
-                groups.append({".step", ".stp"})
-                exts_set -= {".step", ".stp"}
-            for e in exts_set:
-                groups.append({e})
-            for _, row in self.bom_df.iterrows():
-                pn = row["PartNumber"]
-                hits = idx.get(pn, [])
-                hit_exts = {os.path.splitext(h)[1].lower() for h in hits}
-                all_present = all(any(ext in hit_exts for ext in g) for g in groups)
-                found.append(", ".join(sorted(e.lstrip('.') for e in hit_exts)))
-                status.append("✅" if all_present else "❌")
-                link = ""
-                if not all_present:
-                    missing = []
-                    for g in groups:
-                        if not any(ext in hit_exts for ext in g):
-                            missing.extend(g)
-                    sw_hits = sw_idx.get(pn, [])
-                    drw = next((p for p in sw_hits if p.lower().endswith(".slddrw")), None)
-                    prt = next((p for p in sw_hits if p.lower().endswith(".sldprt")), None)
-                    if ".pdf" in missing and drw:
-                        link = drw
-                    elif prt:
-                        link = prt
-                    elif drw:
-                        link = drw
-                links.append(link)
-            self.bom_df["Bestanden gevonden"] = found
-            self.bom_df["Status"] = status
-            self.bom_df["Link"] = links
-            self._refresh_tree()
-            self.status_var.set("Controle klaar.")
-
-        def _copy_flat(self):
-            from tkinter import messagebox
-            if not self._ensure_bom_loaded():
-                return
-            exts = self._selected_exts()
-            if not exts or not self.source_folder or not self.dest_folder:
-                messagebox.showwarning("Let op", "Selecteer bron, bestemming en extensies."); return
-            custom_prefix_text = self.export_name_custom_prefix_text.get().strip()
-            custom_prefix_enabled = bool(
-                self.export_name_custom_prefix_enabled_var.get()
-            )
-            custom_suffix_text = self.export_name_custom_suffix_text.get().strip()
-            custom_suffix_enabled = bool(
-                self.export_name_custom_suffix_enabled_var.get()
-            )
-
-            def work(
-                token_prefix_text=custom_prefix_text,
-                token_suffix_text=custom_suffix_text,
-                token_prefix_enabled=custom_prefix_enabled,
-                token_suffix_enabled=custom_suffix_enabled,
-            ):
-                self.status_var.set("Bundelmap voorbereiden...")
-                try:
-                    bundle = create_export_bundle(
-                        self.dest_folder,
-                        self.project_number_var.get().strip() or None,
-                        self.project_name_var.get().strip() or None,
-                        latest_symlink="latest" if self.bundle_latest_var.get() else False,
-                        dry_run=bool(self.bundle_dry_run_var.get()),
-                    )
-                except Exception as exc:
-                    def on_error():
-                        messagebox.showerror(
-                            "Fout",
-                            f"Kon bundelmap niet maken:\n{exc}",
-                            parent=self,
-                        )
-                        self.status_var.set("Bundelmap maken mislukt.")
-
-                    self.after(0, on_error)
-                    return
-
-                self.last_bundle_result = bundle
-                bundle_dest = bundle.bundle_dir
-
-                if bundle.warnings:
-                    warnings = list(bundle.warnings)
-
-                    def show_warnings():
-                        messagebox.showwarning("Let op", "\n".join(warnings), parent=self)
-
-                    self.after(0, show_warnings)
-
-                if bundle.dry_run:
-                    def on_dry():
-                        lines = ["Testrun - doelmap:", bundle_dest]
-                        if bundle.latest_symlink:
-                            lines.append(f"Snelkoppeling: {bundle.latest_symlink}")
-                        messagebox.showinfo("Testrun", "\n".join(lines), parent=self)
-                        self.status_var.set(f"Testrun - doelmap: {bundle_dest}")
-
-                    self.after(0, on_dry)
-                    return
-
-                self.status_var.set("Kopiëren...")
-                idx = _build_file_index(self.source_folder, exts)
-                date_prefix = bool(self.export_date_prefix_var.get())
-                date_suffix = bool(self.export_date_suffix_var.get())
-                prefix_text_clean = (token_prefix_text or "").strip()
-                suffix_text_clean = (token_suffix_text or "").strip()
-                prefix_active = bool(token_prefix_enabled) and bool(prefix_text_clean)
-                suffix_active = bool(token_suffix_enabled) and bool(suffix_text_clean)
-                date_token = (
-                    datetime.date.today().strftime("%Y%m%d")
-                    if date_prefix or date_suffix
-                    else ""
-                )
-
-                def _export_name(fname: str) -> str:
-                    if not (
-                        date_prefix
-                        or date_suffix
-                        or prefix_active
-                        or suffix_active
-                    ):
-                        return fname
-                    stem, ext = os.path.splitext(fname)
-                    prefix_parts = []
-                    if date_prefix and date_token:
-                        prefix_parts.append(date_token)
-                    if prefix_active:
-                        prefix_parts.append(prefix_text_clean)
-                    suffix_parts = []
-                    if date_suffix and date_token:
-                        suffix_parts.append(date_token)
-                    if suffix_active:
-                        suffix_parts.append(suffix_text_clean)
-                    parts = prefix_parts + [stem] + suffix_parts
-                    new_stem = "-".join([p for p in parts if p])
-                    return f"{new_stem}{ext}"
-                cnt = 0
-                for _, paths in idx.items():
-                    for p in paths:
-                        name = _export_name(os.path.basename(p))
-                        dst = os.path.join(bundle_dest, name)
-                        shutil.copy2(p, dst)
-                        cnt += 1
-                def on_done():
-                    self.status_var.set(f"Gekopieerd: {cnt} → {bundle_dest}")
-
-                self.after(0, on_done)
-            threading.Thread(target=work, daemon=True).start()
-
-        def _copy_per_prod(self):
-            from tkinter import messagebox
-
-            if not self._ensure_bom_loaded():
-                return
-            bom_df = self.bom_df
-            exts = self._selected_exts()
-            if not exts or not self.source_folder or not self.dest_folder:
-                messagebox.showwarning("Let op", "Selecteer bron, bestemming en extensies."); return
-
-            prods = sorted(
-                set(
-                    (str(r.get("Production") or "").strip() or "_Onbekend")
-                    for _, r in bom_df.iterrows()
-                )
-            )
-            finish_meta_map: Dict[str, Dict[str, str]] = {}
-            finish_part_numbers: Dict[str, set[str]] = defaultdict(set)
-            for _, row in bom_df.iterrows():
-                finish_text = _to_str(row.get("Finish")).strip()
-                if not finish_text:
-                    continue
-                meta = describe_finish_combo(row.get("Finish"), row.get("RAL color"))
-                key = meta["key"]
-                if key not in finish_meta_map:
-                    finish_meta_map[key] = meta
-                pn = _to_str(row.get("PartNumber")).strip()
-                if pn:
-                    finish_part_numbers[key].add(pn)
-            finish_entries = []
-            for key, meta in finish_meta_map.items():
-                if not finish_part_numbers.get(key):
-                    continue
-                entry = meta.copy()
-                entry["key"] = key
-                finish_entries.append(entry)
-            finish_entries.sort(
-                key=lambda e: (
-                    (_to_str(e.get("label")) or "").lower(),
-                    (_to_str(e.get("key")) or "").lower(),
-                )
-            )
-            finish_label_lookup = {
-                entry["key"]: _to_str(entry.get("label")) or entry["key"]
-                for entry in finish_entries
-            }
-            sel_frame = None
-
-            def on_sel(
-                sel_map: Dict[str, str],
-                doc_map: Dict[str, str],
-                doc_num_map: Dict[str, str],
-                delivery_map_raw: Dict[str, str],
-                project_number: str,
-                project_name: str,
-                remember: bool,
-            ):
-                if not self._ensure_bom_loaded():
-                    return
-                current_bom = self.bom_df
-
-                prod_override_map: Dict[str, str] = {}
-                finish_override_map: Dict[str, str] = {}
-                for key, value in sel_map.items():
-                    kind, identifier = parse_selection_key(key)
-                    if kind == "finish":
-                        finish_override_map[identifier] = value
-                    else:
-                        prod_override_map[identifier] = value
-
-                doc_type_map: Dict[str, str] = {}
-                finish_doc_type_map: Dict[str, str] = {}
-                for key, value in doc_map.items():
-                    kind, identifier = parse_selection_key(key)
-                    if kind == "finish":
-                        finish_doc_type_map[identifier] = value
-                    else:
-                        doc_type_map[identifier] = value
-
-                prod_doc_num_map: Dict[str, str] = {}
-                finish_doc_num_map: Dict[str, str] = {}
-                for key, value in doc_num_map.items():
-                    kind, identifier = parse_selection_key(key)
-                    if kind == "finish":
-                        finish_doc_num_map[identifier] = value
-                    else:
-                        prod_doc_num_map[identifier] = value
-
-                production_delivery_map: Dict[str, DeliveryAddress | None] = {}
-                finish_delivery_map: Dict[str, DeliveryAddress | None] = {}
-                for key, name in delivery_map_raw.items():
-                    clean = name.replace("★ ", "", 1)
-                    if clean == "Geen":
-                        resolved = None
-                    elif clean in (
-                        "Bestelling wordt opgehaald",
-                        "Leveradres wordt nog meegedeeld",
-                    ):
-                        resolved = DeliveryAddress(name=clean)
-                    else:
-                        resolved = self.delivery_db.get(clean)
-                    kind, identifier = parse_selection_key(key)
-                    if kind == "finish":
-                        finish_delivery_map[identifier] = resolved
-                    else:
-                        production_delivery_map[identifier] = resolved
-
-                custom_prefix_text = self.export_name_custom_prefix_text.get().strip()
-                custom_prefix_enabled = bool(
-                    self.export_name_custom_prefix_enabled_var.get()
-                )
-                custom_suffix_text = self.export_name_custom_suffix_text.get().strip()
-                custom_suffix_enabled = bool(
-                    self.export_name_custom_suffix_enabled_var.get()
-                )
-
-                def work(
-                    token_prefix_text=custom_prefix_text,
-                    token_suffix_text=custom_suffix_text,
-                    token_prefix_enabled=custom_prefix_enabled,
-                    token_suffix_enabled=custom_suffix_enabled,
-                ):
-                    self.status_var.set("Bundelmap voorbereiden...")
-                    try:
-                        bundle = create_export_bundle(
-                            self.dest_folder,
-                            project_number or None,
-                            project_name or None,
-                            latest_symlink="latest" if self.bundle_latest_var.get() else False,
-                            dry_run=bool(self.bundle_dry_run_var.get()),
-                        )
-                    except Exception as exc:
-                        def on_error():
-                            messagebox.showerror(
-                                "Fout",
-                                f"Kon bundelmap niet maken:\n{exc}",
-                                parent=self,
-                            )
-                            self.status_var.set("Bundelmap maken mislukt.")
-
-                        self.after(0, on_error)
-                        return
-
-                    self.last_bundle_result = bundle
-                    bundle_dest = bundle.bundle_dir
-
-                    if bundle.warnings:
-                        warnings = list(bundle.warnings)
-
-                        def show_warnings():
-                            messagebox.showwarning("Let op", "\n".join(warnings), parent=self)
-
-                        self.after(0, show_warnings)
-
-                    if bundle.dry_run:
-                        def on_dry():
-                            lines = ["Testrun - doelmap:", bundle_dest]
-                            if bundle.latest_symlink:
-                                lines.append(f"Snelkoppeling: {bundle.latest_symlink}")
-                            messagebox.showinfo("Testrun", "\n".join(lines), parent=self)
-                            self.status_var.set(f"Testrun - doelmap: {bundle_dest}")
-
-                        self.after(0, on_dry)
-                        return
-
-                    self.status_var.set("Kopiëren & bestelbonnen maken...")
-                    client = self.client_db.get(
-                        self.client_var.get().replace("★ ", "", 1)
-                    )
-                    cnt, chosen = copy_per_production_and_orders(
-                        self.source_folder,
-                        bundle_dest,
-                        current_bom,
-                        exts,
-                        self.db,
-                        prod_override_map,
-                        doc_type_map,
-                        prod_doc_num_map,
-                        remember,
-                        client=client,
-                        delivery_map=production_delivery_map,
-                        footer_note=self.footer_note_var.get(),
-                        zip_parts=bool(self.zip_var.get()),
-                        date_prefix_exports=bool(self.export_date_prefix_var.get()),
-                        date_suffix_exports=bool(self.export_date_suffix_var.get()),
-                        project_number=project_number,
-                        project_name=project_name,
-                        copy_finish_exports=bool(self.finish_export_var.get()),
-                        zip_finish_exports=bool(self.zip_finish_var.get()),
-                        export_bom=bool(self.export_bom_var.get()),
-                        export_name_prefix_text=token_prefix_text,
-                        export_name_prefix_enabled=token_prefix_enabled,
-                        export_name_suffix_text=token_suffix_text,
-                        export_name_suffix_enabled=token_suffix_enabled,
-                        finish_override_map=finish_override_map,
-                        finish_doc_type_map=finish_doc_type_map,
-                        finish_doc_num_map=finish_doc_num_map,
-                        finish_delivery_map=finish_delivery_map,
-                    )
-
-                    def on_done():
-                        friendly_pairs = []
-                        for key, value in chosen.items():
-                            kind, identifier = parse_selection_key(key)
-                            if kind == "finish":
-                                label = finish_label_lookup.get(identifier, identifier)
-                                prefix = "Afwerking"
-                            else:
-                                label = identifier
-                                prefix = "Productie"
-                            friendly_pairs.append(f"{prefix} {label}: {value}")
-                        suppliers_text = (
-                            "; ".join(friendly_pairs)
-                            if friendly_pairs
-                            else str(chosen)
-                        )
-                        self.status_var.set(
-                            f"Klaar. Gekopieerd: {cnt}. Leveranciers: {suppliers_text}. → {bundle_dest}"
-                        )
-                        info_lines = ["Bestelbonnen aangemaakt in:", bundle_dest]
-                        if bundle.latest_symlink:
-                            info_lines.append(f"Symlink: {bundle.latest_symlink}")
-                        messagebox.showinfo("Klaar", "\n".join(info_lines), parent=self)
-                        try:
-                            if sys.platform.startswith("win"):
-                                os.startfile(bundle_dest)
-                            elif sys.platform == "darwin":
-                                subprocess.run(["open", bundle_dest], check=False)
-                            else:
-                                subprocess.run(["xdg-open", bundle_dest], check=False)
-                        except Exception as exc:
-                            messagebox.showwarning(
-                                "Let op",
-                                f"Kon bundelmap niet openen:\n{exc}",
-                                parent=self,
-                            )
-                        if getattr(self, "sel_frame", None):
-                            try:
-                                self.nb.forget(self.sel_frame)
-                                self.sel_frame.destroy()
-                            except Exception:
-                                pass
-                            self.sel_frame = None
-                        self.nb.select(self.main_frame)
-
-                    self.after(0, on_done)
-
-                threading.Thread(target=work, daemon=True).start()
-
-            sel_frame = SupplierSelectionFrame(
-                self.nb,
-                prods,
-                finish_entries,
-                self.db,
-                self.delivery_db,
-                on_sel,
-                self.project_number_var,
-                self.project_name_var,
-            )
-            self.sel_frame = sel_frame
-            self.nb.add(sel_frame, state="hidden")
-            self.nb.select(sel_frame)
-
-        def _combine_pdf(self):
-            from tkinter import messagebox
-            if not self._ensure_bom_loaded():
-                return
-            bom_df = self.bom_df
-            if self.source_folder and bom_df is not None:
-                def work():
-                    self.status_var.set("PDF's combineren...")
-                    try:
-                        out_dir = self.dest_folder or self.source_folder
-                        cnt = combine_pdfs_from_source(
-                            self.source_folder, bom_df, out_dir
-                        )
-                    except ModuleNotFoundError:
-                        self.status_var.set("PyPDF2 ontbreekt")
-                        messagebox.showwarning(
-                            "PyPDF2 ontbreekt",
-                            "Installeer PyPDF2 om PDF's te combineren.",
-                        )
-                        return
-                    self.status_var.set(f"Gecombineerde pdf's: {cnt}")
-                    messagebox.showinfo("Klaar", "PDF's gecombineerd.")
-                threading.Thread(target=work, daemon=True).start()
-            else:
-                messagebox.showwarning(
-                    "Let op", "Selecteer bronmap en laad een BOM."
-                )
-
-    App().mainloop()
+import os
+import datetime
+import re
+import shutil
+import subprocess
+import sys
+import threading
+import unicodedata
+from collections import defaultdict
+from copy import deepcopy
+from pathlib import Path
+from typing import Dict, List, Optional
+
+import pandas as pd
+
+from app_settings import AppSettings, FileExtensionSetting, FILE_EXTENSION_PRESETS
+from helpers import _to_str, _build_file_index, create_export_bundle, ExportBundleResult
+from models import Supplier, Client, DeliveryAddress
+from suppliers_db import SuppliersDB, SUPPLIERS_DB_FILE
+from clients_db import ClientsDB, CLIENTS_DB_FILE
+from delivery_addresses_db import DeliveryAddressesDB, DELIVERY_DB_FILE
+from bom import read_csv_flex, load_bom
+from bom_custom_tab import BOMCustomTab
+from orders import (
+    copy_per_production_and_orders,
+    DEFAULT_FOOTER_NOTE,
+    combine_pdfs_per_production,
+    combine_pdfs_from_source,
+    _prefix_for_doc_type,
+    describe_finish_combo,
+    make_finish_selection_key,
+    make_production_selection_key,
+    parse_selection_key,
+)
+
+
+CLIENT_LOGO_DIR = Path("client_logos")
+# A softer brand accent for manufacturing-focused actions.
+MANUFACT_BRAND_COLOR = "#F9C74F"
+
+
+def _norm(text: str) -> str:
+    return (
+        unicodedata.normalize("NFKD", text)
+        .encode("ASCII", "ignore")
+        .decode("ASCII")
+        .lower()
+    )
+
+
+def sort_supplier_options(
+    options: List[str],
+    suppliers: List[Supplier],
+    disp_to_name: Dict[str, str],
+) -> List[str]:
+    """Return options sorted with favorites first and then alphabetically.
+
+    Parameters
+    ----------
+    options: list of display strings
+    suppliers: list of Supplier objects from the DB
+    disp_to_name: mapping from display string to supplier name
+    """
+
+    fav_map = {_norm(s.supplier): s.favorite for s in suppliers}
+
+    def sort_key(opt: str):
+        name = disp_to_name.get(opt, opt)
+        n = _norm(name)
+        return (not fav_map.get(n, False), n)
+
+    return sorted(options, key=sort_key)
+
+def start_gui():
+    import tkinter as tk
+    import tkinter.font as tkfont
+    from tkinter import ttk, filedialog, messagebox, simpledialog
+    try:
+        from PIL import Image, ImageTk  # type: ignore
+        try:
+            RESAMPLE = Image.Resampling.LANCZOS  # type: ignore[attr-defined]
+        except AttributeError:  # pragma: no cover - Pillow < 9
+            RESAMPLE = Image.LANCZOS
+    except Exception:  # pragma: no cover - Pillow might be unavailable in minimal setups
+        Image = None  # type: ignore
+        ImageTk = None  # type: ignore
+        RESAMPLE = None
+
+    TREE_ODD_BG = "#FFFFFF"
+    TREE_EVEN_BG = "#F5F5F5"
+
+    class ClientsManagerFrame(tk.Frame):
+        def __init__(self, master, db: ClientsDB, on_change=None):
+            super().__init__(master)
+            self.configure(padx=12, pady=12)
+            self.db = db
+            self.on_change = on_change
+
+            cols = ("Naam", "Adres", "BTW", "E-mail")
+            self.tree = ttk.Treeview(self, columns=cols, show="headings", selectmode="browse")
+            for c in cols:
+                self.tree.heading(c, text=c)
+                self.tree.column(c, width=160, anchor="w")
+            self.tree.pack(fill="both", expand=True, padx=8, pady=8)
+            self.tree.bind("<Double-1>", lambda _e: self.edit_sel())
+
+            btns = tk.Frame(self)
+            btns.pack(fill="x")
+            tk.Button(btns, text="Toevoegen", command=self.add_client).pack(side="left", padx=4)
+            tk.Button(btns, text="Bewerken", command=self.edit_sel).pack(side="left", padx=4)
+            tk.Button(btns, text="Verwijderen", command=self.remove_sel).pack(side="left", padx=4)
+            tk.Button(btns, text="Favoriet ★", command=self.toggle_fav_sel).pack(side="left", padx=4)
+            tk.Button(btns, text="Importeer CSV", command=self.import_csv).pack(side="left", padx=4)
+            self.refresh()
+
+        def refresh(self):
+            for it in self.tree.get_children():
+                self.tree.delete(it)
+            for idx, c in enumerate(self.db.clients_sorted()):
+                name = self.db.display_name(c)
+                vals = (name, c.address or "", c.vat or "", c.email or "")
+                tag = "odd" if idx % 2 == 0 else "even"
+                self.tree.insert("", "end", values=vals, tags=(tag,))
+            self.tree.tag_configure("odd", background=TREE_ODD_BG)
+            self.tree.tag_configure("even", background=TREE_EVEN_BG)
+
+        def _sel_name(self):
+            sel = self.tree.selection()
+            if not sel:
+                return None
+            vals = self.tree.item(sel[0], "values")
+            return vals[0].replace("★ ", "", 1)
+
+        def _open_edit_dialog(self, client: Optional[Client] = None):
+            win = tk.Toplevel(self)
+            win.title("Opdrachtgever")
+            win.columnconfigure(1, weight=1)
+            fields = [
+                ("Naam", "name"),
+                ("Adres", "address"),
+                ("BTW", "vat"),
+                ("E-mail", "email"),
+            ]
+            entries: Dict[str, tk.Entry] = {}
+            for i, (lbl, key) in enumerate(fields):
+                tk.Label(win, text=lbl + ":").grid(row=i, column=0, sticky="e", padx=4, pady=2)
+                ent = tk.Entry(win, width=40)
+                ent.grid(row=i, column=1, padx=4, pady=2, sticky="ew")
+                if client:
+                    ent.insert(0, _to_str(getattr(client, key)))
+                entries[key] = ent
+            fav_var = tk.BooleanVar(value=client.favorite if client else False)
+            tk.Checkbutton(win, text="Favoriet", variable=fav_var).grid(
+                row=len(fields), column=1, sticky="w", padx=4, pady=2
+            )
+
+            logo_path_var = tk.StringVar(
+                value=(client.logo_path if client and client.logo_path else "")
+            )
+            logo_crop_state = (
+                dict(client.logo_crop) if client and client.logo_crop else None
+            )
+
+            logo_frame = tk.LabelFrame(win, text="Logo")
+            logo_frame.grid(
+                row=len(fields) + 1,
+                column=0,
+                columnspan=2,
+                sticky="ew",
+                padx=4,
+                pady=(6, 2),
+            )
+            logo_frame.columnconfigure(0, weight=1)
+
+            preview_label = tk.Label(
+                logo_frame,
+                text="Geen logo",
+                relief="sunken",
+                width=32,
+                height=8,
+                anchor="center",
+                justify="center",
+            )
+            preview_label.grid(row=0, column=0, rowspan=4, sticky="nsew", padx=4, pady=4)
+
+            def resolve_logo_path(path_str: str) -> Optional[Path]:
+                if not path_str:
+                    return None
+                p = Path(path_str)
+                if not p.is_absolute():
+                    p = Path.cwd() / p
+                return p
+
+            def update_preview() -> None:
+                path_str = logo_path_var.get().strip()
+                if not path_str or Image is None:
+                    preview_label.configure(text="Geen logo", image="")
+                    preview_label.image = None  # type: ignore[attr-defined]
+                    return
+                abs_path = resolve_logo_path(path_str)
+                if not abs_path or not abs_path.exists():
+                    preview_label.configure(text="Logo niet gevonden", image="")
+                    preview_label.image = None  # type: ignore[attr-defined]
+                    return
+                try:
+                    with Image.open(abs_path) as src:  # type: ignore[union-attr]
+                        img = src.convert("RGBA")
+                except Exception:
+                    preview_label.configure(text="Kan logo niet laden", image="")
+                    preview_label.image = None  # type: ignore[attr-defined]
+                    return
+                crop = logo_crop_state
+                if crop and all(k in crop for k in ("left", "top", "right", "bottom")):
+                    left = max(0, min(img.width, int(crop.get("left", 0))))
+                    top = max(0, min(img.height, int(crop.get("top", 0))))
+                    right = max(left + 1, min(img.width, int(crop.get("right", img.width))))
+                    bottom = max(top + 1, min(img.height, int(crop.get("bottom", img.height))))
+                    img = img.crop((left, top, right, bottom))
+                thumb = img.copy()
+                if RESAMPLE is not None:
+                    thumb.thumbnail((220, 120), RESAMPLE)
+                else:  # pragma: no cover - fallback without Pillow resampling enum
+                    thumb.thumbnail((220, 120))
+                photo = ImageTk.PhotoImage(thumb)  # type: ignore[union-attr]
+                preview_label.configure(image=photo, text="")
+                preview_label.image = photo  # type: ignore[attr-defined]
+
+            def upload_logo() -> None:
+                path = filedialog.askopenfilename(
+                    filetypes=[
+                        ("Afbeeldingen", "*.png;*.jpg;*.jpeg;*.gif;*.bmp"),
+                        ("Alle bestanden", "*.*"),
+                    ]
+                )
+                if not path:
+                    return
+                dest_dir = CLIENT_LOGO_DIR
+                dest_dir.mkdir(exist_ok=True)
+                ext = Path(path).suffix or ".png"
+                base = entries["name"].get().strip() or Path(path).stem
+                safe = re.sub(r"[^a-z0-9]+", "_", base.lower()).strip("_") or "logo"
+                timestamp = datetime.datetime.now().strftime("%Y%m%d%H%M%S")
+                dest = dest_dir / f"{safe}_{timestamp}{ext}"
+                try:
+                    shutil.copy2(path, dest)
+                except Exception as exc:
+                    messagebox.showerror(
+                        "Fout", f"Kan logo niet kopiëren: {exc}", parent=win
+                    )
+                    return
+                nonlocal logo_crop_state
+                logo_crop_state = None
+                logo_path_var.set(dest.as_posix())
+                update_preview()
+
+            def clear_logo() -> None:
+                nonlocal logo_crop_state
+                logo_path_var.set("")
+                logo_crop_state = None
+                update_preview()
+
+            def crop_logo() -> None:
+                if Image is None:
+                    messagebox.showwarning(
+                        "Niet beschikbaar",
+                        "Pillow is vereist om te kunnen bijsnijden.",
+                        parent=win,
+                    )
+                    return
+                path_str = logo_path_var.get().strip()
+                if not path_str:
+                    messagebox.showinfo(
+                        "Geen logo",
+                        "Upload eerst een logo voordat je gaat bijsnijden.",
+                        parent=win,
+                    )
+                    return
+                abs_path = resolve_logo_path(path_str)
+                if not abs_path or not abs_path.exists():
+                    messagebox.showerror(
+                        "Onbekend pad",
+                        "Het logobestand kan niet gevonden worden.",
+                        parent=win,
+                    )
+                    return
+                try:
+                    with Image.open(abs_path) as src_img:  # type: ignore[union-attr]
+                        base_img = src_img.convert("RGBA")
+                except Exception as exc:
+                    messagebox.showerror(
+                        "Fout", f"Kan logo niet openen: {exc}", parent=win
+                    )
+                    return
+
+                crop_win = tk.Toplevel(win)
+                crop_win.title("Bijsnijden logo")
+                crop_win.transient(win)
+                crop_win.resizable(False, False)
+
+                max_w, max_h = 600, 400
+                if base_img.width == 0 or base_img.height == 0:
+                    messagebox.showerror(
+                        "Fout", "Afbeelding heeft ongeldige afmetingen.", parent=win
+                    )
+                    crop_win.destroy()
+                    return
+                scale = min(max_w / base_img.width, max_h / base_img.height, 1.0)
+                disp_w = max(1, int(round(base_img.width * scale)))
+                disp_h = max(1, int(round(base_img.height * scale)))
+                if scale != 1.0:
+                    disp_img = base_img.resize(
+                        (disp_w, disp_h), RESAMPLE or Image.BICUBIC  # type: ignore[union-attr]
+                    )
+                else:
+                    disp_img = base_img.copy()
+                photo = ImageTk.PhotoImage(disp_img)  # type: ignore[union-attr]
+                canvas = tk.Canvas(
+                    crop_win, width=disp_w, height=disp_h, highlightthickness=0
+                )
+                canvas.pack(padx=8, pady=8)
+                canvas.create_image(0, 0, anchor="nw", image=photo)
+                canvas.image = photo  # type: ignore[attr-defined]
+                canvas.configure(cursor="crosshair")
+
+                ratio = base_img.width / base_img.height if base_img.height else 1.0
+                current_box = [0.0, 0.0, float(disp_w), float(disp_h)]
+                if logo_crop_state:
+                    left = max(0, min(base_img.width, int(logo_crop_state.get("left", 0))))
+                    top = max(0, min(base_img.height, int(logo_crop_state.get("top", 0))))
+                    right = max(
+                        left + 1,
+                        min(base_img.width, int(logo_crop_state.get("right", base_img.width))),
+                    )
+                    bottom = max(
+                        top + 1,
+                        min(
+                            base_img.height,
+                            int(logo_crop_state.get("bottom", base_img.height)),
+                        ),
+                    )
+                    current_box = [
+                        left / base_img.width * disp_w,
+                        top / base_img.height * disp_h,
+                        right / base_img.width * disp_w,
+                        bottom / base_img.height * disp_h,
+                    ]
+
+                rect_id = None
+                start_point = [0.0, 0.0]
+
+                def draw_rect() -> None:
+                    nonlocal rect_id
+                    if rect_id is not None:
+                        canvas.delete(rect_id)
+                    rect_id = canvas.create_rectangle(
+                        current_box[0],
+                        current_box[1],
+                        current_box[2],
+                        current_box[3],
+                        outline="#ff007f",
+                        width=2,
+                    )
+
+                def clamp(x: float, y: float) -> tuple[float, float]:
+                    return (
+                        max(0.0, min(float(disp_w), x)),
+                        max(0.0, min(float(disp_h), y)),
+                    )
+
+                def update_box(x0: float, y0: float, x1: float, y1: float) -> None:
+                    x1, y1 = clamp(x1, y1)
+                    dx = x1 - x0
+                    dy = y1 - y0
+                    if abs(dx) < 1 and abs(dy) < 1:
+                        return
+                    target_ratio = ratio if ratio > 0 else 1.0
+                    abs_dx = abs(dx)
+                    abs_dy = abs(dy)
+                    if abs_dx == 0 and abs_dy == 0:
+                        return
+                    if abs_dx / target_ratio >= abs_dy:
+                        width = dx
+                        height = (abs(dx) / target_ratio) * (1 if dy >= 0 else -1)
+                    else:
+                        height = dy
+                        width = (abs(dy) * target_ratio) * (1 if dx >= 0 else -1)
+                    x_min = x0 if width >= 0 else x0 + width
+                    x_max = x_min + abs(width)
+                    y_min = y0 if height >= 0 else y0 + height
+                    y_max = y_min + abs(height)
+                    if x_min < 0:
+                        shift = -x_min
+                        x_min = 0
+                        x_max += shift
+                    if x_max > disp_w:
+                        shift = x_max - disp_w
+                        x_max = disp_w
+                        x_min -= shift
+                    if y_min < 0:
+                        shift = -y_min
+                        y_min = 0
+                        y_max += shift
+                    if y_max > disp_h:
+                        shift = y_max - disp_h
+                        y_max = disp_h
+                        y_min -= shift
+                    x_min = max(0.0, min(float(disp_w), x_min))
+                    x_max = max(0.0, min(float(disp_w), x_max))
+                    y_min = max(0.0, min(float(disp_h), y_min))
+                    y_max = max(0.0, min(float(disp_h), y_max))
+                    if x_max - x_min < 1 or y_max - y_min < 1:
+                        return
+                    current_box[0] = x_min
+                    current_box[1] = y_min
+                    current_box[2] = x_max
+                    current_box[3] = y_max
+                    draw_rect()
+
+                def on_press(evt):
+                    start_point[0], start_point[1] = clamp(evt.x, evt.y)
+
+                def on_drag(evt):
+                    update_box(start_point[0], start_point[1], evt.x, evt.y)
+
+                canvas.bind("<Button-1>", on_press)
+                canvas.bind("<B1-Motion>", on_drag)
+                canvas.bind("<ButtonRelease-1>", on_drag)
+
+                draw_rect()
+
+                tk.Label(
+                    crop_win,
+                    text="Klik en sleep om het logo bij te snijden. Volledige selectie = geen crop.",
+                ).pack(padx=8, pady=(0, 6))
+
+                btns = tk.Frame(crop_win)
+                btns.pack(pady=6)
+
+                def reset_full() -> None:
+                    current_box[0] = 0.0
+                    current_box[1] = 0.0
+                    current_box[2] = float(disp_w)
+                    current_box[3] = float(disp_h)
+                    draw_rect()
+
+                def apply_crop() -> None:
+                    nonlocal logo_crop_state
+                    x_scale = base_img.width / disp_w
+                    y_scale = base_img.height / disp_h
+                    left = int(round(current_box[0] * x_scale))
+                    top = int(round(current_box[1] * y_scale))
+                    right = int(round(current_box[2] * x_scale))
+                    bottom = int(round(current_box[3] * y_scale))
+                    left = max(0, min(base_img.width, left))
+                    top = max(0, min(base_img.height, top))
+                    right = max(left + 1, min(base_img.width, right))
+                    bottom = max(top + 1, min(base_img.height, bottom))
+                    if (
+                        left <= 0
+                        and top <= 0
+                        and right >= base_img.width
+                        and bottom >= base_img.height
+                    ):
+                        logo_crop_state = None
+                    else:
+                        logo_crop_state = {
+                            "left": left,
+                            "top": top,
+                            "right": right,
+                            "bottom": bottom,
+                        }
+                    crop_win.destroy()
+                    update_preview()
+
+                tk.Button(btns, text="Volledige afbeelding", command=reset_full).pack(
+                    side="left", padx=4
+                )
+                tk.Button(btns, text="Opslaan", command=apply_crop).pack(
+                    side="left", padx=4
+                )
+                tk.Button(btns, text="Annuleer", command=crop_win.destroy).pack(
+                    side="left", padx=4
+                )
+
+                crop_win.grab_set()
+                crop_win.focus_set()
+
+            tk.Button(logo_frame, text="Upload", command=upload_logo).grid(
+                row=0, column=1, sticky="ew", padx=4, pady=2
+            )
+            tk.Button(logo_frame, text="Bijsnijden", command=crop_logo).grid(
+                row=1, column=1, sticky="ew", padx=4, pady=2
+            )
+            tk.Button(logo_frame, text="Verwijder", command=clear_logo).grid(
+                row=2, column=1, sticky="ew", padx=4, pady=2
+            )
+
+            update_preview()
+
+            def _save():
+                rec = {k: e.get().strip() for k, e in entries.items()}
+                rec["favorite"] = fav_var.get()
+                rec["logo_path"] = logo_path_var.get().strip()
+                rec["logo_crop"] = logo_crop_state
+                if not rec["name"]:
+                    messagebox.showwarning("Let op", "Naam is verplicht.", parent=win)
+                    return
+                c = Client.from_any(rec)
+                self.db.upsert(c)
+                self.db.save(CLIENTS_DB_FILE)
+                self.refresh()
+                if self.on_change:
+                    self.on_change()
+                win.destroy()
+
+            btnf = tk.Frame(win)
+            btnf.grid(row=len(fields) + 2, column=0, columnspan=2, pady=6)
+            tk.Button(btnf, text="Opslaan", command=_save).pack(side="left", padx=4)
+            tk.Button(btnf, text="Annuleer", command=win.destroy).pack(side="left", padx=4)
+            win.transient(self)
+            win.grab_set()
+            entries["name"].focus_set()
+
+        def add_client(self):
+            self._open_edit_dialog(None)
+
+        def edit_sel(self):
+            n = self._sel_name()
+            if not n:
+                return
+            c = self.db.get(n)
+            if c:
+                self._open_edit_dialog(c)
+
+        def remove_sel(self):
+            n = self._sel_name()
+            if not n:
+                return
+            if messagebox.askyesno("Bevestigen", f"Verwijder '{n}'?", parent=self):
+                if self.db.remove(n):
+                    self.db.save(CLIENTS_DB_FILE)
+                    self.refresh()
+                    if self.on_change:
+                        self.on_change()
+
+        def toggle_fav_sel(self):
+            n = self._sel_name()
+            if not n:
+                return
+            if self.db.toggle_fav(n):
+                self.db.save(CLIENTS_DB_FILE)
+                self.refresh()
+                if self.on_change:
+                    self.on_change()
+
+        def import_csv(self):
+            path = filedialog.askopenfilename(filetypes=[("CSV","*.csv"),("Excel","*.xlsx;*.xls")])
+            if not path:
+                return
+            try:
+                if path.lower().endswith((".xls", ".xlsx")):
+                    df = pd.read_excel(path)
+                else:
+                    try:
+                        df = pd.read_csv(path, encoding="latin1", sep=";")
+                    except Exception:
+                        df = read_csv_flex(path)
+            except Exception as e:
+                messagebox.showerror("Fout", str(e))
+                return
+            changed = 0
+            for _, row in df.iterrows():
+                try:
+                    rec = {k: row[k] for k in df.columns if k in row}
+                    c = Client.from_any(rec)
+                    self.db.upsert(c)
+                    changed += 1
+                except Exception:
+                    pass
+            self.db.save(CLIENTS_DB_FILE)
+            self.refresh()
+            if self.on_change:
+                self.on_change()
+            messagebox.showinfo("Import", f"Verwerkt (upsert): {changed}")
+
+    class DeliveryAddressesManagerFrame(tk.Frame):
+        def __init__(self, master, db: DeliveryAddressesDB, on_change=None):
+            super().__init__(master)
+            self.configure(padx=12, pady=12)
+            self.db = db
+            self.on_change = on_change
+
+            cols = ("Naam", "Adres", "Opmerkingen")
+            self.tree = ttk.Treeview(self, columns=cols, show="headings", selectmode="browse")
+            for c in cols:
+                self.tree.heading(c, text=c)
+                self.tree.column(c, width=160, anchor="w")
+            self.tree.pack(fill="both", expand=True, padx=8, pady=8)
+            self.tree.bind("<Double-1>", lambda _e: self.edit_sel())
+
+            btns = tk.Frame(self)
+            btns.pack(fill="x")
+            tk.Button(btns, text="Toevoegen", command=self.add_address).pack(side="left", padx=4)
+            tk.Button(btns, text="Bewerken", command=self.edit_sel).pack(side="left", padx=4)
+            tk.Button(btns, text="Verwijderen", command=self.remove_sel).pack(side="left", padx=4)
+            tk.Button(btns, text="Favoriet ★", command=self.toggle_fav_sel).pack(side="left", padx=4)
+            self.refresh()
+
+        def refresh(self):
+            for it in self.tree.get_children():
+                self.tree.delete(it)
+            for idx, a in enumerate(self.db.addresses_sorted()):
+                name = self.db.display_name(a)
+                vals = (name, a.address or "", a.remarks or "")
+                tag = "odd" if idx % 2 == 0 else "even"
+                self.tree.insert("", "end", values=vals, tags=(tag,))
+            self.tree.tag_configure("odd", background=TREE_ODD_BG)
+            self.tree.tag_configure("even", background=TREE_EVEN_BG)
+
+        def _sel_name(self):
+            sel = self.tree.selection()
+            if not sel:
+                return None
+            vals = self.tree.item(sel[0], "values")
+            return vals[0].replace("★ ", "", 1)
+
+        def _open_edit_dialog(self, addr: Optional[DeliveryAddress] = None):
+            win = tk.Toplevel(self)
+            win.title("Leveradres")
+            fields = [
+                ("Naam", "name"),
+                ("Adres", "address"),
+                ("Opmerkingen", "remarks"),
+            ]
+            entries = {}
+            for i, (lbl, key) in enumerate(fields):
+                tk.Label(win, text=lbl + ":").grid(row=i, column=0, sticky="e", padx=4, pady=2)
+                ent = tk.Entry(win, width=40)
+                ent.grid(row=i, column=1, padx=4, pady=2)
+                if addr:
+                    ent.insert(0, _to_str(getattr(addr, key)))
+                entries[key] = ent
+            fav_var = tk.BooleanVar(value=addr.favorite if addr else False)
+            tk.Checkbutton(win, text="Favoriet", variable=fav_var).grid(row=len(fields), column=1, sticky="w", padx=4, pady=2)
+
+            def _save():
+                # Convert blank strings to None so cleared fields overwrite old data
+                rec = {k: (e.get().strip() or None) for k, e in entries.items()}
+                rec["favorite"] = fav_var.get()
+                if not rec["name"]:
+                    messagebox.showwarning("Let op", "Naam is verplicht.", parent=win)
+                    return
+                a = DeliveryAddress.from_any(rec)
+                self.db.upsert(a)
+                self.db.save(DELIVERY_DB_FILE)
+                self.refresh()
+                if self.on_change:
+                    self.on_change()
+                win.destroy()
+
+            btnf = tk.Frame(win)
+            btnf.grid(row=len(fields)+1, column=0, columnspan=2, pady=6)
+            tk.Button(btnf, text="Opslaan", command=_save).pack(side="left", padx=4)
+            tk.Button(btnf, text="Annuleer", command=win.destroy).pack(side="left", padx=4)
+            win.transient(self)
+            win.grab_set()
+            entries["name"].focus_set()
+
+        def add_address(self):
+            self._open_edit_dialog(None)
+
+        def edit_sel(self):
+            n = self._sel_name()
+            if not n:
+                return
+            a = self.db.get(n)
+            if a:
+                self._open_edit_dialog(a)
+
+        def remove_sel(self):
+            n = self._sel_name()
+            if not n:
+                return
+            if messagebox.askyesno("Bevestigen", f"Verwijder '{n}'?", parent=self):
+                if self.db.remove(n):
+                    self.db.save(DELIVERY_DB_FILE)
+                    self.refresh()
+                    if self.on_change:
+                        self.on_change()
+
+        def toggle_fav_sel(self):
+            n = self._sel_name()
+            if not n:
+                return
+            if self.db.toggle_fav(n):
+                self.db.save(DELIVERY_DB_FILE)
+                self.refresh()
+                if self.on_change:
+                    self.on_change()
+
+
+    class SuppliersManagerFrame(tk.Frame):
+        def __init__(self, master, db: SuppliersDB, on_change=None):
+            super().__init__(master)
+            self.configure(padx=12, pady=12)
+            self.db = db
+            self.on_change = on_change
+            search = tk.Frame(self)
+            search.pack(fill="x", padx=8, pady=(8, 0))
+            tk.Label(search, text="Zoek:").pack(side="left")
+            self.search_var = tk.StringVar()
+            entry = tk.Entry(search, textvariable=self.search_var)
+            entry.pack(side="left", fill="x", expand=True)
+            self.search_var.trace_add("write", lambda *_: self.refresh())
+            cols = ("Supplier", "BTW", "E-mail", "Tel", "Adres 1", "Adres 2")
+            self.tree = ttk.Treeview(self, columns=cols, show="headings")
+            for c in cols:
+                self.tree.heading(c, text=c)
+                self.tree.column(c, anchor="w")
+            self.tree.pack(fill="both", expand=True, padx=8, pady=8)
+            btns = tk.Frame(self)
+            btns.pack(fill="x")
+            tk.Button(btns, text="Toevoegen", command=self.add_supplier).pack(side="left", padx=4)
+            tk.Button(btns, text="Bewerken", command=self.edit_sel).pack(side="left", padx=4)
+            tk.Button(btns, text="Verwijderen", command=self.remove_sel).pack(side="left", padx=4)
+            tk.Button(btns, text="Update uit CSV (merge)", command=self.merge_csv).pack(side="left", padx=4)
+            tk.Button(btns, text="Favoriet ★", command=self.toggle_fav_sel).pack(side="left", padx=4)
+            self.refresh()
+
+        def refresh(self):
+            for r in self.tree.get_children():
+                self.tree.delete(r)
+            q = self.search_var.get()
+            sups = self.db.find(q)
+            for i, s in enumerate(sups):
+                vals = (
+                    ("★ " if s.favorite else "") + (s.supplier or ""),
+                    s.btw or "",
+                    s.sales_email or "",
+                    s.phone or "",
+                    s.adres_1 or "",
+                    s.adres_2 or "",
+                )
+                tag = "odd" if i % 2 else "even"
+                self.tree.insert("", "end", iid=s.supplier, values=vals, tags=(tag,))
+            self.tree.tag_configure("odd", background=TREE_ODD_BG)
+            self.tree.tag_configure("even", background=TREE_EVEN_BG)
+
+        def _sel_name(self):
+            sel = self.tree.selection()
+            if not sel:
+                return None
+            name = self.tree.item(sel[0], "values")[0]
+            return name.replace("★ ", "", 1)
+
+        def _sel_supplier(self) -> Optional[Supplier]:
+            n = self._sel_name()
+            if not n:
+                return None
+            for s in self.db.suppliers:
+                if s.supplier == n:
+                    return s
+            return None
+
+        def add_supplier(self):
+            name = simpledialog.askstring("Nieuwe leverancier", "Naam:", parent=self)
+            if not name:
+                return
+            s = Supplier.from_any({"supplier": name})
+            self.db.upsert(s)
+            self.db.save(SUPPLIERS_DB_FILE)
+            self.refresh()
+            if self.on_change:
+                self.on_change()
+
+        def remove_sel(self):
+            n = self._sel_name()
+            if not n:
+                return
+            if messagebox.askyesno("Bevestigen", f"Verwijder '{n}'?", parent=self):
+                if self.db.remove(n):
+                    self.db.save(SUPPLIERS_DB_FILE)
+                    self.refresh()
+                    if self.on_change:
+                        self.on_change()
+
+        def toggle_fav_sel(self):
+            n = self._sel_name()
+            if not n:
+                return
+            if self.db.toggle_fav(n):
+                self.db.save(SUPPLIERS_DB_FILE)
+                self.refresh()
+                if self.on_change:
+                    self.on_change()
+
+        def merge_csv(self):
+            path = filedialog.askopenfilename(
+                parent=self,
+                title="CSV bestand",
+                filetypes=[("CSV", "*.csv"), ("Alle bestanden", "*.*")],
+            )
+            if not path:
+                return
+            try:
+                df = read_csv_flex(path)
+                for rec in df.to_dict(orient="records"):
+                    try:
+                        sup = Supplier.from_any(rec)
+                        self.db.upsert(sup)
+                    except Exception:
+                        pass
+                self.db.save(SUPPLIERS_DB_FILE)
+                self.refresh()
+                if self.on_change:
+                    self.on_change()
+            except Exception as e:
+                messagebox.showerror("Fout", str(e), parent=self)
+
+        class _EditDialog(tk.Toplevel):
+            def __init__(self, master, supplier: Supplier):
+                super().__init__(master)
+                self.title("Leverancier bewerken")
+                self.result = None
+                fields = [
+                    ("supplier", "Naam"),
+                    ("description", "Beschrijving"),
+                    ("supplier_id", "ID"),
+                    ("adres_1", "Adres 1"),
+                    ("adres_2", "Adres 2"),
+                    ("postcode", "Postcode"),
+                    ("gemeente", "Gemeente"),
+                    ("land", "Land"),
+                    ("btw", "BTW"),
+                    ("contact_sales", "Contact"),
+                    ("sales_email", "E-mail"),
+                    ("phone", "Tel"),
+                ]
+                self.vars = {}
+                for i, (f, lbl) in enumerate(fields):
+                    tk.Label(self, text=lbl + ":").grid(row=i, column=0, sticky="e", padx=4, pady=2)
+                    var = tk.StringVar(value=getattr(supplier, f) or "")
+                    tk.Entry(self, textvariable=var, width=40).grid(row=i, column=1, padx=4, pady=2)
+                    self.vars[f] = var
+                btn = tk.Frame(self)
+                btn.grid(row=len(fields), column=0, columnspan=2, pady=4)
+                tk.Button(btn, text="Opslaan", command=self._ok).pack(side="left", padx=4)
+                tk.Button(btn, text="Annuleer", command=self.destroy).pack(side="left", padx=4)
+                self.transient(master)
+                self.grab_set()
+
+            def _ok(self):
+                data = {f: v.get().strip() or None for f, v in self.vars.items()}
+                try:
+                    self.result = Supplier.from_any(data)
+                except Exception as e:
+                    messagebox.showerror("Fout", str(e), parent=self)
+                    return
+                self.destroy()
+
+        def edit_sel(self):
+            s = self._sel_supplier()
+            if not s:
+                return
+            dlg = self._EditDialog(self, s)
+            self.wait_window(dlg)
+            if dlg.result:
+                self.db.upsert(dlg.result)
+                self.db.save(SUPPLIERS_DB_FILE)
+                self.refresh()
+                if self.on_change:
+                    self.on_change()
+
+    class SupplierSelectionFrame(tk.Frame):
+        """Per productie: type-to-filter of dropdown; rechts detailkaart (klik = selecteer).
+           Knoppen altijd zichtbaar onderaan.
+        """
+
+        LABEL_COLUMN_WIDTH = 30
+
+        def __init__(
+            self,
+            master,
+            productions: List[str],
+            finishes: List[Dict[str, str]],
+            db: SuppliersDB,
+            delivery_db: DeliveryAddressesDB,
+            callback,
+            project_number_var: tk.StringVar,
+            project_name_var: tk.StringVar,
+        ):
+            super().__init__(master)
+            self.configure(padx=12, pady=12)
+            self.db = db
+            self.delivery_db = delivery_db
+            self.callback = callback
+            self.project_number_var = project_number_var
+            self.project_name_var = project_name_var
+            self._preview_supplier: Optional[Supplier] = None
+            self._active_key: Optional[str] = None  # laatst gefocuste rij
+            self.sel_vars: Dict[str, tk.StringVar] = {}
+            self.doc_vars: Dict[str, tk.StringVar] = {}
+            self.doc_num_vars: Dict[str, tk.StringVar] = {}
+            self.delivery_vars: Dict[str, tk.StringVar] = {}
+            self.delivery_combos: Dict[str, ttk.Combobox] = {}
+            self.row_meta: Dict[str, Dict[str, str]] = {}
+            self.finish_entries = finishes
+
+            # Grid layout: content (row=0, weight=1), buttons (row=1)
+            self.grid_columnconfigure(0, weight=1)
+            self.grid_rowconfigure(0, weight=1)
+
+            content = tk.Frame(self)
+            content.grid(row=0, column=0, sticky="nsew", padx=10, pady=6)
+            content.grid_columnconfigure(0, weight=1)
+            content.grid_rowconfigure(0, weight=0)
+            content.grid_rowconfigure(1, weight=1)
+
+            # Left: per productie comboboxen
+            left = tk.Frame(content)
+            left.grid(row=0, column=0, sticky="nw")
+
+            # Project info entries above production rows
+            proj_container = tk.Frame(left)
+            proj_container.pack(fill="x", pady=(0, 6))
+            proj_container.grid_columnconfigure(0, weight=0)
+            proj_container.grid_columnconfigure(1, weight=1)
+
+            proj_frame = tk.LabelFrame(
+                proj_container,
+                text="Projectgegevens",
+                labelanchor="n",
+                padx=12,
+                pady=10,
+            )
+            proj_frame.grid(row=0, column=0, sticky="nw")
+
+            clear_btn_container = tk.Frame(proj_container)
+            clear_btn_container.grid(row=0, column=1, sticky="new", padx=(12, 0))
+            clear_btn_container.grid_columnconfigure(0, weight=1)
+
+            tk.Button(
+                clear_btn_container,
+                text="Clear list",
+                command=self._clear_saved_suppliers,
+            ).grid(row=0, column=0, sticky="e", pady=(2, 0))
+
+            readonly_bg = "#f0f0f0"
+
+            pn_row = tk.Frame(proj_frame)
+            pn_row.pack(fill="x", pady=3)
+            project_number_label = tk.Label(
+                pn_row,
+                text="Projectnr.",
+                width=18,
+                anchor="w",
+            )
+            project_number_label.pack(side="left")
+            field_border = "#d8d8d8"
+            field_kwargs = dict(
+                width=50,
+                anchor="w",
+                background=readonly_bg,
+                relief="flat",
+                borderwidth=0,
+                padx=6,
+                pady=2,
+                highlightthickness=1,
+                highlightbackground=field_border,
+                highlightcolor=field_border,
+            )
+            project_number_value = tk.Label(
+                pn_row,
+                textvariable=self.project_number_var,
+                **field_kwargs,
+            )
+            project_number_value.pack(side="left", padx=(6, 0))
+            self._project_number_label = project_number_label
+            self._project_number_value = project_number_value
+
+            name_row = tk.Frame(proj_frame)
+            name_row.pack(fill="x", pady=3)
+            project_name_label = tk.Label(
+                name_row,
+                text="Projectnaam",
+                width=18,
+                anchor="w",
+            )
+            project_name_label.pack(side="left")
+            project_name_value = tk.Label(
+                name_row,
+                textvariable=self.project_name_var,
+                **field_kwargs,
+            )
+            project_name_value.pack(side="left", padx=(6, 0))
+            self._project_name_label = project_name_label
+            self._project_name_value = project_name_value
+
+            proj_frame.update_idletasks()
+            required_height = proj_frame.winfo_reqheight()
+            pad_spec = project_number_value.pack_info().get("padx", 0)
+            if isinstance(pad_spec, str):
+                pad_parts = [int(p) for p in pad_spec.split()]
+            elif isinstance(pad_spec, (tuple, list)):
+                pad_parts = [int(p) for p in pad_spec]
+            elif pad_spec:
+                pad_parts = [int(pad_spec)]
+            else:
+                pad_parts = []
+            desired_padding = (
+                pad_parts[0] * 2 if len(pad_parts) == 1 else sum(pad_parts)
+            )
+            width_candidates = [
+                project_number_label.winfo_reqwidth()
+                + project_number_value.winfo_reqwidth(),
+                project_name_label.winfo_reqwidth()
+                + project_name_value.winfo_reqwidth(),
+            ]
+            pad_conf = proj_frame.cget("padx")
+            if isinstance(pad_conf, str):
+                pad_values = [int(p) for p in pad_conf.split() if p]
+            elif isinstance(pad_conf, (tuple, list)):
+                pad_values = [int(p) for p in pad_conf]
+            elif pad_conf:
+                pad_values = [int(pad_conf)]
+            else:
+                pad_values = []
+            if len(pad_values) == 1:
+                total_inner_pad = pad_values[0] * 2
+            else:
+                total_inner_pad = sum(pad_values)
+            target_width = max(width_candidates) + desired_padding + total_inner_pad
+            proj_frame.grid_propagate(False)
+            proj_frame.configure(width=target_width, height=required_height)
+
+            ttk.Separator(left, orient="horizontal").pack(fill="x", pady=(0, 6))
+
+            delivery_opts = [
+                "Geen",
+                "Bestelling wordt opgehaald",
+                "Leveradres wordt nog meegedeeld",
+            ] + [
+                self.delivery_db.display_name(a)
+                for a in self.delivery_db.addresses_sorted()
+            ]
+
+            doc_type_opts = [
+                "Geen",
+                "Bestelbon",
+                "Standaard bon",
+                "Offerteaanvraag",
+            ]
+            self._doc_type_prefixes = {
+                _prefix_for_doc_type(t) for t in doc_type_opts
+            }
+
+            header_row = tk.Frame(left)
+            header_row.pack(fill="x", pady=(8, 3))
+            header_label_kwargs = dict(
+                anchor="w",
+                justify="left",
+                background=left.cget("bg"),
+            )
+            header_font = ("TkDefaultFont", 10, "bold")
+            header_columns = [
+                ("Producttype", self.LABEL_COLUMN_WIDTH, header_font),
+                ("Leverancier", 50, None),
+                ("Documenttype", 18, None),
+                ("Nr.", 12, None),
+                ("Leveradres", 50, None),
+            ]
+
+            for text, width, font in header_columns:
+                label_kwargs = dict(header_label_kwargs)
+                if font is not None:
+                    label_kwargs["font"] = font
+                tk.Label(
+                    header_row,
+                    text=text,
+                    width=width,
+                    **label_kwargs,
+                ).pack(side="left", padx=(0, 6), fill="x")
+
+            self.finish_label_by_key: Dict[str, str] = {
+                entry.get("key", ""): _to_str(entry.get("label")) or _to_str(entry.get("key"))
+                for entry in finishes
+            }
+
+            self.rows = []
+            self.combo_by_key: Dict[str, ttk.Combobox] = {}
+
+            def add_row(display_text: str, sel_key: str, metadata: Dict[str, str]):
+                row = tk.Frame(left)
+                row.pack(fill="x", pady=3)
+                tk.Label(
+                    row,
+                    text=display_text,
+                    width=self.LABEL_COLUMN_WIDTH,
+                    anchor="w",
+                ).pack(side="left", padx=(0, 6))
+                var = tk.StringVar()
+                self.sel_vars[sel_key] = var
+                combo = ttk.Combobox(row, textvariable=var, state="normal", width=50)
+                combo.pack(side="left", padx=(0, 6))
+                combo.bind("<<ComboboxSelected>>", self._on_combo_change)
+                combo.bind(
+                    "<FocusIn>", lambda _e, key=sel_key: self._on_focus_key(key)
+                )
+                combo.bind(
+                    "<KeyRelease>",
+                    lambda ev, key=sel_key, c=combo: self._on_combo_type(ev, key, c),
+                )
+
+                doc_var = tk.StringVar(value="Bestelbon")
+                self.doc_vars[sel_key] = doc_var
+                doc_combo = ttk.Combobox(
+                    row,
+                    textvariable=doc_var,
+                    values=doc_type_opts,
+                    state="readonly",
+                    width=18,
+                )
+                doc_combo.pack(side="left", padx=(0, 6))
+                doc_combo.bind(
+                    "<<ComboboxSelected>>",
+                    lambda _e, key=sel_key: self._on_doc_type_change(key),
+                )
+
+                doc_num_var = tk.StringVar()
+                self.doc_num_vars[sel_key] = doc_num_var
+                tk.Entry(row, textvariable=doc_num_var, width=12).pack(
+                    side="left", padx=(0, 6)
+                )
+
+                dvar = tk.StringVar(value="Geen")
+                self.delivery_vars[sel_key] = dvar
+                dcombo = ttk.Combobox(
+                    row,
+                    textvariable=dvar,
+                    values=delivery_opts,
+                    state="readonly",
+                    width=50,
+                )
+                dcombo.pack(side="left", padx=(0, 6))
+                self.delivery_combos[sel_key] = dcombo
+
+                self.rows.append((sel_key, combo))
+                self.combo_by_key[sel_key] = combo
+                self.row_meta[sel_key] = metadata
+
+            for prod in productions:
+                key = make_production_selection_key(prod)
+                add_row(
+                    prod,
+                    key,
+                    {"kind": "production", "identifier": prod, "display": prod},
+                )
+
+            if finishes:
+                ttk.Separator(left, orient="horizontal").pack(fill="x", pady=(12, 6))
+                finishes_header = tk.Frame(left)
+                finishes_header.pack(fill="x")
+                tk.Label(
+                    finishes_header,
+                    text="Afwerkingen",
+                    width=self.LABEL_COLUMN_WIDTH,
+                    anchor="w",
+                    background=left.cget("bg"),
+                    font=("TkDefaultFont", 10, "bold"),
+                ).pack(side="left", padx=(0, 6))
+                for entry in finishes:
+                    finish_key = entry.get("key", "")
+                    if not finish_key:
+                        continue
+                    sel_key = make_finish_selection_key(finish_key)
+                    label_text = _to_str(entry.get("label")) or finish_key
+                    add_row(
+                        label_text,
+                        sel_key,
+                        {
+                            "kind": "finish",
+                            "identifier": finish_key,
+                            "display": label_text,
+                        },
+                    )
+
+            # Container voor kaarten
+            preview_frame = tk.LabelFrame(
+                content,
+                text="Leverancier details\n(klik om te selecteren)",
+                labelanchor="n",
+            )
+            preview_frame.grid(row=1, column=0, sticky="nsew", pady=(8, 0))
+            preview_frame.grid_rowconfigure(0, weight=1)
+            preview_frame.grid_columnconfigure(0, weight=1)
+
+            self.cards_frame = tk.Frame(preview_frame)
+            self.cards_frame.grid(row=0, column=0, sticky="nsew", pady=(8, 0))
+
+            # Mapping voor combobox per selectie
+            self.combo_by_key = getattr(self, "combo_by_key", {})
+
+            # Buttons bar (altijd zichtbaar)
+            btns = tk.Frame(self)
+            btns.grid(row=1, column=0, sticky="ew", padx=10, pady=(6,10))
+            btns.grid_columnconfigure(0, weight=1)
+            self.remember_var = tk.BooleanVar(value=True)
+            tk.Checkbutton(btns, text="Onthoud keuze per selectie", variable=self.remember_var).grid(row=0, column=0, sticky="w")
+            tk.Button(btns, text="Annuleer", command=self._cancel).grid(row=0, column=1, sticky="e", padx=(4,0))
+            tk.Button(btns, text="Bevestig", command=self._confirm).grid(row=0, column=2, sticky="e")
+
+            # Init
+            self._refresh_options(initial=True)
+            self._update_preview_from_any_combo()
+
+        def _clear_saved_suppliers(self) -> None:
+            self.db.defaults_by_production.clear()
+            self.db.defaults_by_finish.clear()
+            self.db.save()
+
+            for _sel_key, combo in self.rows:
+                combo.set("(geen)")
+
+            for sel_key in self.doc_vars:
+                self.doc_vars[sel_key].set("Standaard bon")
+
+            for dcombo in self.delivery_combos.values():
+                dcombo.set("Geen")
+
+            self._on_combo_change()
+
+        def _on_focus_key(self, sel_key: str):
+            self._active_key = sel_key
+
+        def _display_list(self) -> List[str]:
+            sups = self.db.suppliers_sorted()
+            opts = [self.db.display_name(s) for s in sups]
+            opts.insert(0, "(geen)")
+            return opts
+
+        @staticmethod
+        def _parse_selection_key(key: str) -> tuple[str, str]:
+            """Safely resolve a selection key even when helper imports are missing."""
+
+            try:
+                return parse_selection_key(key)
+            except Exception:
+                pass
+
+            if "::" in key:
+                prefix, identifier = key.split("::", 1)
+                if prefix in ("production", "finish"):
+                    return prefix, identifier
+
+            return "production", key
+
+        def _refresh_options(self, initial=False):
+            self._base_options = self._display_list()
+            self._disp_to_name = {}
+            src = self.db.suppliers_sorted()
+            for s in src:
+                self._disp_to_name[self.db.display_name(s)] = s.supplier
+
+            for sel_key, combo in self.rows:
+                typed = combo.get()
+                combo["values"] = self._base_options
+                parser = getattr(
+                    self,
+                    "_parse_selection_key",
+                    SupplierSelectionFrame._parse_selection_key,
+                )
+                kind, identifier = parser(sel_key)
+                if kind == "production":
+                    lower_name = identifier.strip().lower()
+                    if lower_name in ("dummy part", "nan", "spare part"):
+                        combo.set(self._base_options[0])
+                        continue
+                    name = self.db.get_default(identifier)
+                else:
+                    name = self.db.get_default_finish(identifier)
+                if typed:
+                    combo.set(typed)
+                    continue
+                if not name and initial:
+                    favs = [x for x in src if x.favorite]
+                    name = (
+                        favs[0].supplier
+                        if favs
+                        else (src[0].supplier if src else "")
+                    )
+                disp = None
+                for k, v in self._disp_to_name.items():
+                    if v and name and v.lower() == name.lower():
+                        disp = k
+                        break
+                if disp:
+                    combo.set(disp)
+                elif self._base_options:
+                    combo.set(
+                        self._base_options[1]
+                        if len(self._base_options) > 1
+                        else self._base_options[0]
+                    )
+
+            delivery_opts = [
+                "Geen",
+                "Bestelling wordt opgehaald",
+                "Leveradres wordt nog meegedeeld",
+            ] + [
+                self.delivery_db.display_name(a)
+                for a in self.delivery_db.addresses_sorted()
+            ]
+            for sel_key, dcombo in self.delivery_combos.items():
+                cur = dcombo.get()
+                dcombo["values"] = delivery_opts
+                if cur:
+                    dcombo.set(cur)
+
+        def _on_combo_change(self, _evt=None):
+            for sel_key, combo in self.rows:
+                doc_var = self.doc_vars.get(sel_key)
+                if not doc_var:
+                    continue
+                raw_val = combo.get().strip()
+                norm_val = raw_val.lower()
+                if not raw_val or norm_val in ("(geen)", "geen"):
+                    doc_var.set("Standaard bon")
+                else:
+                    doc_var.set("Bestelbon")
+                self._on_doc_type_change(sel_key)
+            self._update_preview_from_any_combo()
+
+        def _on_doc_type_change(self, sel_key: str):
+            doc_var = self.doc_vars.get(sel_key)
+            doc_num_var = self.doc_num_vars.get(sel_key)
+            if not doc_var or not doc_num_var:
+                return
+            cur = doc_num_var.get()
+            prefix = _prefix_for_doc_type(doc_var.get())
+            prefixes = getattr(self, "_doc_type_prefixes", {prefix})
+            if not cur or cur in prefixes:
+                doc_num_var.set(prefix)
+
+        def _on_combo_type(self, evt, sel_key: str, combo):
+            self._active_key = sel_key
+            text = _norm(combo.get().strip())
+            if not hasattr(self, "_base_options"):
+                return
+            if evt.keysym in ("Up", "Down", "Escape"):
+                return
+            if not text:
+                combo["values"] = self._base_options
+                for ch in self.cards_frame.winfo_children():
+                    ch.destroy()
+                self._update_preview_for_text("")
+                return
+            filtered = [
+                opt for opt in self._base_options if _norm(opt).startswith(text)
+            ]
+            filtered = sort_supplier_options(
+                filtered, self.db.suppliers, getattr(self, "_disp_to_name", {})
+            )
+            combo["values"] = filtered
+            self._populate_cards(filtered, sel_key)
+            if evt.keysym == "Return" and len(filtered) == 1:
+                combo.set(filtered[0])
+                self._update_preview_for_text(filtered[0])
+            else:
+                self._update_preview_for_text(combo.get())
+
+        def _resolve_text_to_supplier(self, text: str) -> Optional[Supplier]:
+            if not text:
+                return None
+            norm_text = _norm(text)
+            if hasattr(self, "_disp_to_name"):
+                for disp, name in self._disp_to_name.items():
+                    if _norm(disp) == norm_text:
+                        for s in self.db.suppliers:
+                            if _norm(s.supplier) == _norm(name):
+                                return s
+            for s in self.db.suppliers:
+                if _norm(s.supplier) == norm_text:
+                    return s
+            cand = [
+                s for s in self.db.suppliers if _norm(s.supplier).startswith(norm_text)
+            ]
+            if cand:
+                return sorted(cand, key=lambda x: (not x.favorite, _norm(x.supplier)))[0]
+            cand = [
+                s for s in self.db.suppliers if norm_text in _norm(s.supplier)
+            ]
+            if cand:
+                return sorted(cand, key=lambda x: (not x.favorite, _norm(x.supplier)))[0]
+            return None
+
+        def _update_preview_for_text(self, text: str):
+            s = self._resolve_text_to_supplier(text)
+            self._preview_supplier = s
+
+        def _update_preview_from_any_combo(self):
+            for sel_key, combo in self.rows:
+                t = combo.get()
+                if t:
+                    self._active_key = sel_key
+                    self._update_preview_for_text(t)
+                    self._populate_cards([t], sel_key)
+                    return
+            self._preview_supplier = None
+            self._populate_cards([], self._active_key if self._active_key else None)
+
+        def _on_card_click(self, option: str, sel_key: str):
+            combo = self.combo_by_key.get(sel_key)
+            if combo:
+                combo.set(option)
+            self._active_key = sel_key
+            self._update_preview_for_text(option)
+            self._populate_cards([option], sel_key)
+
+        def _populate_cards(self, options, sel_key):
+            for ch in self.cards_frame.winfo_children():
+                ch.destroy()
+            if not options:
+                return
+            cols = 3
+            for i in range(cols):
+                self.cards_frame.grid_columnconfigure(i, weight=0)
+            for idx, opt in enumerate(options):
+                s = self._resolve_text_to_supplier(opt)
+                if not s:
+                    continue
+                r, c = divmod(idx, cols)
+                self.cards_frame.grid_rowconfigure(r, weight=0)
+                border = "#444444"
+                card = tk.Frame(
+                    self.cards_frame,
+                    highlightbackground=border,
+                    highlightcolor=border,
+                    highlightthickness=2,
+                    cursor="hand2",
+                )
+                card.grid(row=r, column=c, padx=4, pady=4, sticky="w")
+                widgets = []
+                name_lbl = tk.Label(
+                    card,
+                    text=s.supplier,
+                    justify="left",
+                    anchor="w",
+                    font=("TkDefaultFont", 10, "bold"),
+                )
+                name_lbl.pack(anchor="w", padx=4, pady=(4, 0))
+                widgets.append(name_lbl)
+                if s.description:
+                    desc_lbl = tk.Label(
+                        card, text=s.description, justify="left", anchor="w"
+                    )
+                    desc_lbl.pack(anchor="w", padx=4)
+                    widgets.append(desc_lbl)
+                if s.adres_1 or s.adres_2:
+                    addr_line = (
+                        f"{s.adres_1}, {s.adres_2}"
+                        if (s.adres_1 and s.adres_2)
+                        else (s.adres_1 or s.adres_2)
+                    )
+                    addr_lbl = tk.Label(card, text=addr_line, justify="left", anchor="w")
+                    addr_lbl.pack(anchor="w", padx=4, pady=(0, 4))
+                    widgets.append(addr_lbl)
+                handler = lambda _e, o=opt, key=sel_key: self._on_card_click(o, key)
+                card.bind("<Button-1>", handler)
+                for w in widgets:
+                    w.bind("<Button-1>", handler)
+
+        def _cancel(self):
+            if self.master:
+                try:
+                    self.master.forget(self)
+                except Exception:
+                    pass
+                if hasattr(self.master, "select") and hasattr(self.master.master, "main_frame"):
+                    self.master.select(self.master.master.main_frame)
+                if hasattr(self.master.master, "sel_frame"):
+                    self.master.master.sel_frame = None
+            self.destroy()
+
+        def _confirm(self):
+            """Collect selected suppliers per production and return via callback."""
+            sel_map: Dict[str, str] = {}
+            doc_map: Dict[str, str] = {}
+            for sel_key, combo in self.rows:
+                typed = combo.get().strip()
+                if not typed or typed.lower() in ("(geen)", "geen"):
+                    sel_map[sel_key] = ""
+                else:
+                    s = self._resolve_text_to_supplier(typed)
+                    if s:
+                        sel_map[sel_key] = s.supplier
+                doc_var = self.doc_vars.get(sel_key)
+                doc_map[sel_key] = doc_var.get() if doc_var else "Bestelbon"
+
+            doc_num_map: Dict[str, str] = {}
+            delivery_map: Dict[str, str] = {}
+            for sel_key, _combo in self.rows:
+                doc_num_map[sel_key] = self.doc_num_vars[sel_key].get().strip()
+                delivery_map[sel_key] = self.delivery_vars.get(
+                    sel_key, tk.StringVar(value="Geen")
+                ).get()
+
+            project_number = self.project_number_var.get().strip()
+            project_name = self.project_name_var.get().strip()
+
+            self.callback(
+                sel_map,
+                doc_map,
+                doc_num_map,
+                delivery_map,
+                project_number,
+                project_name,
+                bool(self.remember_var.get()),
+            )
+
+    class SettingsFrame(tk.Frame):
+        def __init__(self, master, app: "App"):
+            super().__init__(master)
+            self.app = app
+            self.extensions: List[FileExtensionSetting] = deepcopy(
+                self.app.settings.file_extensions
+            )
+
+            self.configure(padx=12, pady=12)
+            self.columnconfigure(0, weight=1)
+            self.rowconfigure(3, weight=1)
+
+            export_options = tk.LabelFrame(
+                self, text="Exportopties", labelanchor="n"
+            )
+            export_options.grid(row=0, column=0, sticky="ew")
+            export_options.columnconfigure(0, weight=1)
+
+            def _add_option(
+                parent: tk.Widget,
+                text: str,
+                description: str,
+                variable: "tk.IntVar",
+            ) -> None:
+                row = parent.grid_size()[1]
+                container = tk.Frame(parent)
+                container.grid(row=row, column=0, sticky="ew", padx=12, pady=(6, 2))
+                container.columnconfigure(0, weight=1)
+                tk.Checkbutton(
+                    container,
+                    text=text,
+                    variable=variable,
+                    anchor="w",
+                    justify="left",
+                ).grid(row=0, column=0, sticky="w")
+                tk.Label(
+                    container,
+                    text=description,
+                    justify="left",
+                    anchor="w",
+                    wraplength=520,
+                    foreground="#555555",
+                ).grid(row=1, column=0, sticky="ew", padx=(28, 0))
+
+            _add_option(
+                export_options,
+                "Exporteer bewerkte BOM naar exportmap",
+                (
+                    "Bewaar automatisch een Excel-bestand van de huidige BOM in de "
+                    "hoofdfolder van elke export. Alle wijzigingen die je in Filehopper "
+                    "hebt aangebracht, zoals verwijderde rijen, worden meegeschreven."
+                ),
+                self.app.export_bom_var,
+            )
+
+            _add_option(
+                export_options,
+                "Maak snelkoppeling naar nieuwste exportmap",
+                (
+                    "Na het exporteren wordt er een snelkoppeling met de naam 'latest'"
+                    " geplaatst in de exportmap. Deze verwijst altijd naar de"
+                    " meest recente export zodat je die snel kunt openen."
+                ),
+                self.app.bundle_latest_var,
+            )
+            _add_option(
+                export_options,
+                "Testrun: toon alleen doelmap (niets wordt gekopieerd)",
+                (
+                    "Voer een proefrun uit zonder bestanden te kopiëren. Je ziet"
+                    " welke doelmap gebruikt zou worden, maar er worden geen"
+                    " bestanden aangemaakt of overschreven."
+                ),
+                self.app.bundle_dry_run_var,
+            )
+
+            template_frame = tk.LabelFrame(
+                self,
+                text="BOM-template",
+            )
+            template_frame.grid(
+                row=1,
+                column=0,
+                sticky="ew",
+                padx=0,
+                pady=(12, 0),
+            )
+            template_frame.columnconfigure(0, weight=1)
+
+            tk.Label(
+                template_frame,
+                text=(
+                    "Download een leeg Excel-sjabloon met alle kolommen van de BOM."
+                    " Handig om gegevens vooraf in te vullen of te delen met collega's."
+                ),
+                justify="left",
+                anchor="w",
+                wraplength=480,
+            ).grid(row=0, column=0, sticky="ew", padx=10, pady=(8, 4))
+
+            tk.Button(
+                template_frame,
+                text="Download BOM template",
+                command=self._download_bom_template,
+            ).grid(row=1, column=0, sticky="w", padx=10, pady=(0, 10))
+
+            footer_frame = tk.LabelFrame(
+                self,
+                text="Bestelbon/offerte onderschrift",
+                labelanchor="n",
+            )
+            footer_frame.grid(row=2, column=0, sticky="nsew", pady=(12, 0))
+            footer_frame.columnconfigure(0, weight=1)
+            footer_frame.rowconfigure(1, weight=1)
+
+            tk.Label(
+                footer_frame,
+                text=(
+                    "Pas hier het onderschrift aan dat onderaan de bestelbon of"
+                    " offerteaanvraag wordt geplaatst."
+                ),
+                justify="left",
+                anchor="w",
+                wraplength=520,
+            ).grid(row=0, column=0, sticky="ew", padx=12, pady=(8, 4))
+
+            self.footer_note_text = tk.Text(
+                footer_frame,
+                height=5,
+                wrap="word",
+            )
+            self.footer_note_text.grid(
+                row=1,
+                column=0,
+                sticky="nsew",
+                padx=12,
+                pady=(0, 4),
+            )
+            self._reload_footer_note()
+
+            footer_btns = tk.Frame(footer_frame)
+            footer_btns.grid(row=2, column=0, sticky="e", padx=12, pady=(0, 8))
+            tk.Button(footer_btns, text="Opslaan", command=self._save_footer_note).pack(
+                side="left", padx=4
+            )
+            tk.Button(
+                footer_btns,
+                text="Reset naar standaard",
+                command=self._reset_footer_note,
+            ).pack(side="left", padx=4)
+
+            extensions_frame = tk.LabelFrame(
+                self, text="Bestandstypen", labelanchor="n"
+            )
+            extensions_frame.grid(row=3, column=0, sticky="nsew", pady=(12, 0))
+            extensions_frame.columnconfigure(0, weight=1)
+            extensions_frame.rowconfigure(1, weight=1)
+
+            tk.Label(
+                extensions_frame,
+                text=(
+                    "Beheer hier welke bestandstypen beschikbaar zijn op het hoofdscherm.\n"
+                    "Voeg extensies toe of verwijder ze naar wens."
+                ),
+                justify="left",
+                anchor="w",
+                wraplength=520,
+            ).grid(row=0, column=0, columnspan=2, sticky="ew", padx=12, pady=(8, 4))
+
+            list_container = tk.Frame(extensions_frame)
+            list_container.grid(row=1, column=0, columnspan=2, sticky="nsew", padx=12)
+            list_container.columnconfigure(0, weight=1)
+            list_container.rowconfigure(0, weight=1)
+
+            list_frame = tk.Frame(list_container)
+            list_frame.grid(row=0, column=0, sticky="nsew")
+            list_frame.columnconfigure(0, weight=1)
+
+            self.listbox = tk.Listbox(list_frame, activestyle="none")
+            self.listbox.grid(row=0, column=0, sticky="nsew")
+            scrollbar = tk.Scrollbar(list_frame, command=self.listbox.yview)
+            scrollbar.grid(row=0, column=1, sticky="ns")
+            self.listbox.configure(yscrollcommand=scrollbar.set)
+            self.listbox.bind("<Double-Button-1>", lambda _e: self._edit_selected())
+
+            move_btns = tk.Frame(list_container)
+            move_btns.grid(row=0, column=1, sticky="ns", padx=(8, 0))
+            move_btns.grid_rowconfigure(0, weight=1)
+            move_btns.grid_rowconfigure(3, weight=1)
+            move_btns.grid_columnconfigure(0, weight=1)
+            tk.Button(
+                move_btns,
+                text="▲",
+                width=3,
+                command=lambda: self._move_selected(-1),
+            ).grid(row=1, column=0, pady=2, sticky="nsew")
+            tk.Button(
+                move_btns,
+                text="▼",
+                width=3,
+                command=lambda: self._move_selected(1),
+            ).grid(row=2, column=0, pady=2, sticky="nsew")
+
+            btns = tk.Frame(extensions_frame)
+            btns.grid(row=2, column=0, columnspan=2, sticky="ew", padx=12, pady=(8, 12))
+            tk.Button(btns, text="Toevoegen", command=self._add_extension).pack(
+                side="left", padx=4
+            )
+            tk.Button(btns, text="Bewerken", command=self._edit_selected).pack(
+                side="left", padx=4
+            )
+            tk.Button(btns, text="Verwijderen", command=self._remove_selected).pack(
+                side="left", padx=4
+            )
+
+            self._refresh_list()
+
+        def _refresh_list(self) -> None:
+            self.listbox.delete(0, tk.END)
+            if not self.extensions:
+                self.listbox.insert(0, "Geen bestandstypen gedefinieerd.")
+                self.listbox.itemconfig(0, foreground="#777777")
+                self._update_listbox_height(1)
+                self._update_listbox_width()
+                return
+            for ext in self.extensions:
+                status = "✓" if ext.enabled else "✗"
+                patterns = ", ".join(ext.patterns)
+                self.listbox.insert(tk.END, f"{status} {ext.label} — {patterns}")
+            self._update_listbox_height(len(self.extensions))
+            self._update_listbox_width()
+
+        def _reload_footer_note(self) -> None:
+            text = self.app.footer_note_var.get()
+            self.footer_note_text.delete("1.0", "end")
+            if text:
+                self.footer_note_text.insert("1.0", text)
+
+        def _current_footer_text(self) -> str:
+            raw = self.footer_note_text.get("1.0", "end-1c")
+            return raw.replace("\r\n", "\n")
+
+        def _save_footer_note(self) -> None:
+            note = self._current_footer_text().strip()
+            self.app.update_footer_note(note)
+            self._reload_footer_note()
+
+        def _reset_footer_note(self) -> None:
+            self.app.update_footer_note(DEFAULT_FOOTER_NOTE)
+            self._reload_footer_note()
+
+        def _download_bom_template(self) -> None:
+            path_str = filedialog.asksaveasfilename(
+                parent=self,
+                title="BOM-template opslaan",
+                defaultextension=".xlsx",
+                filetypes=(("Excel-werkboek", "*.xlsx"), ("Alle bestanden", "*.*")),
+                initialfile=BOMCustomTab.default_template_filename(),
+            )
+            if not path_str:
+                return
+
+            target_path = Path(path_str)
+            try:
+                BOMCustomTab.write_template_workbook(target_path)
+            except Exception as exc:
+                messagebox.showerror("Opslaan mislukt", str(exc), parent=self)
+                return
+
+            messagebox.showinfo(
+                "Template opgeslagen",
+                (
+                    "Het lege BOM-sjabloon is opgeslagen. Vul het formulier in en"
+                    " importeer de gegevens later in de Custom BOM-tab.\n\n"
+                    f"Locatie: {target_path}"
+                ),
+                parent=self,
+            )
+
+        def _update_listbox_height(self, item_count: int) -> None:
+            visible = max(1, item_count)
+            height = min(max(visible, 3), 10)
+            self.listbox.configure(height=height)
+
+        def _update_listbox_width(self) -> None:
+            items = self.listbox.get(0, tk.END)
+            if not items:
+                self.listbox.configure(width=28)
+                return
+            max_len = max(len(item) for item in items)
+            width = max(28, min(64, max_len + 4))
+            self.listbox.configure(width=width)
+
+        def _selected_index(self) -> Optional[int]:
+            if not self.extensions:
+                return None
+            sel = self.listbox.curselection()
+            if not sel:
+                return None
+            idx = int(sel[0])
+            if idx >= len(self.extensions):
+                return None
+            return idx
+
+        def _selected_extension(self) -> Optional[FileExtensionSetting]:
+            idx = self._selected_index()
+            if idx is None:
+                return None
+            return self.extensions[idx]
+
+        def _ensure_unique_key(self, key: str, exclude_index: Optional[int] = None) -> str:
+            existing = {
+                ext.key
+                for idx, ext in enumerate(self.extensions)
+                if exclude_index is None or idx != exclude_index
+            }
+            if key not in existing:
+                return key
+            base = key
+            suffix = 2
+            while True:
+                candidate = f"{base}_{suffix}"
+                if candidate not in existing:
+                    return candidate
+                suffix += 1
+
+        def _persist(self) -> None:
+            self.app.apply_file_extensions(deepcopy(self.extensions))
+            self.extensions = deepcopy(self.app.settings.file_extensions)
+            self._refresh_list()
+
+        def _add_extension(self) -> None:
+            self._open_extension_dialog("Bestandstype toevoegen", None)
+
+        def _edit_selected(self) -> None:
+            ext = self._selected_extension()
+            if ext is None:
+                return
+            self._open_extension_dialog("Bestandstype bewerken", ext)
+
+        def _remove_selected(self) -> None:
+            idx = self._selected_index()
+            if idx is None:
+                return
+            ext = self.extensions[idx]
+            if not messagebox.askyesno(
+                "Bevestigen",
+                f"Verwijder '{ext.label}' van de lijst?",
+                parent=self,
+            ):
+                return
+            del self.extensions[idx]
+            self._persist()
+
+        def _move_selected(self, offset: int) -> None:
+            idx = self._selected_index()
+            if idx is None:
+                return
+            new_idx = idx + offset
+            if new_idx < 0 or new_idx >= len(self.extensions):
+                return
+            self.extensions[idx], self.extensions[new_idx] = (
+                self.extensions[new_idx],
+                self.extensions[idx],
+            )
+            self._persist()
+            if 0 <= new_idx < len(self.extensions):
+                self.listbox.selection_clear(0, tk.END)
+                self.listbox.selection_set(new_idx)
+                self.listbox.activate(new_idx)
+                self.listbox.see(new_idx)
+
+        def _open_extension_dialog(
+            self, title: str, existing: Optional[FileExtensionSetting]
+        ) -> None:
+            win = tk.Toplevel(self)
+            win.title(title)
+            win.transient(self)
+            win.grab_set()
+
+            def _normalize_extensions(values) -> List[str]:
+                cleaned: List[str] = []
+                seen = set()
+                for raw in values:
+                    if not isinstance(raw, str):
+                        continue
+                    ext = raw.strip().lower()
+                    if not ext:
+                        continue
+                    ext = ext.lstrip(".")
+                    if not ext or ext in seen:
+                        continue
+                    cleaned.append(ext)
+                    seen.add(ext)
+                return cleaned
+
+            tk.Label(win, text="Naam:").grid(row=0, column=0, sticky="e", padx=4, pady=4)
+            name_var = tk.StringVar(value=existing.label if existing else "")
+            tk.Entry(win, textvariable=name_var, width=40).grid(
+                row=0, column=1, padx=4, pady=4
+            )
+
+            tk.Label(win, text="Extensies (komma of spatie gescheiden):").grid(
+                row=1, column=0, sticky="e", padx=4, pady=4
+            )
+            patterns_text = ", ".join(existing.patterns) if existing else ""
+            patterns_var = tk.StringVar(value=patterns_text)
+            tk.Entry(win, textvariable=patterns_var, width=28).grid(
+                row=1, column=1, padx=(4, 12), pady=(4, 8)
+            )
+
+            tk.Label(win, text="Preset:").grid(row=2, column=0, sticky="e", padx=4, pady=4)
+            no_preset_label = "(Geen preset)"
+            preset_choices = [no_preset_label, *FILE_EXTENSION_PRESETS.keys()]
+            preset_var = tk.StringVar(value=no_preset_label)
+            preset_combo = ttk.Combobox(
+                win,
+                textvariable=preset_var,
+                values=preset_choices,
+                state="readonly",
+                width=32,
+            )
+            preset_combo.grid(row=2, column=1, sticky="we", padx=4, pady=4)
+            preset_info_var = tk.StringVar(value="Selecteer een preset")
+            tk.Label(win, textvariable=preset_info_var, anchor="w").grid(
+                row=2, column=2, sticky="w", padx=(4, 0), pady=4
+            )
+
+            enabled_var = tk.BooleanVar(value=existing.enabled if existing else True)
+            tk.Checkbutton(
+                win,
+                text="Standaard aangevinkt",
+                variable=enabled_var,
+            ).grid(row=3, column=1, sticky="w", padx=4, pady=4)
+
+            def _update_preset_info(name: str) -> None:
+                if name in FILE_EXTENSION_PRESETS:
+                    count = len(_normalize_extensions(FILE_EXTENSION_PRESETS[name]))
+                    suffix = "s" if count != 1 else ""
+                    preset_info_var.set(f"Preset bevat {count} extensie{suffix}")
+                else:
+                    preset_info_var.set("Selecteer een preset")
+
+            def _on_preset_selected(_event=None) -> None:
+                name = preset_var.get()
+                if name in FILE_EXTENSION_PRESETS:
+                    normalized = _normalize_extensions(FILE_EXTENSION_PRESETS[name])
+                    if normalized:
+                        patterns_var.set(", ".join(f".{ext}" for ext in normalized))
+                        if existing is None or not name_var.get().strip():
+                            name_var.set(name)
+                _update_preset_info(name)
+
+            preset_combo.bind("<<ComboboxSelected>>", _on_preset_selected)
+
+            def _save() -> None:
+                try:
+                    new_ext = FileExtensionSetting.from_user_input(
+                        name_var.get(),
+                        patterns_var.get(),
+                        enabled_var.get(),
+                        key=existing.key if existing else None,
+                    )
+                except ValueError as exc:
+                    messagebox.showerror("Fout", str(exc), parent=win)
+                    return
+                if existing is None:
+                    new_ext.key = self._ensure_unique_key(new_ext.key)
+                    self.extensions.append(new_ext)
+                else:
+                    idx = self.extensions.index(existing)
+                    new_ext.key = self._ensure_unique_key(new_ext.key, exclude_index=idx)
+                    self.extensions[idx] = new_ext
+                self._persist()
+                win.destroy()
+
+            if existing:
+                existing_norm = set(_normalize_extensions(existing.patterns))
+                for preset_name, preset_exts in FILE_EXTENSION_PRESETS.items():
+                    if existing_norm == set(_normalize_extensions(preset_exts)):
+                        preset_var.set(preset_name)
+                        break
+
+            preset_combo.set(preset_var.get())
+            _update_preset_info(preset_var.get())
+
+            btns = tk.Frame(win)
+            btns.grid(row=4, column=0, columnspan=3, pady=(8, 4))
+            tk.Button(btns, text="Opslaan", command=_save).pack(side="left", padx=4)
+            tk.Button(btns, text="Annuleer", command=win.destroy).pack(
+                side="left", padx=4
+            )
+
+            win.columnconfigure(1, weight=1)
+            win.columnconfigure(2, weight=1)
+            name_var.set(name_var.get())
+            win.resizable(False, False)
+            win.wait_visibility()
+            win.focus_set()
+            win.wait_window()
+
+    class App(tk.Tk):
+        def __init__(self):
+            super().__init__()
+            import sys
+            style = ttk.Style(self)
+            if sys.platform == "darwin":
+                style.theme_use("aqua")
+            else:
+                style.theme_use("clam")
+
+            def _configure_tab_like_button_style():
+                tab_layout = deepcopy(style.layout("TNotebook.Tab"))
+
+                def _remove_focus(layout_items):
+                    cleaned = []
+                    for child_element, child_options in layout_items:
+                        if child_element == "Notebook.focus":
+                            if child_options:
+                                children = child_options.get("children")
+                                if children:
+                                    cleaned.extend(_remove_focus(children))
+                            continue
+                        if child_options:
+                            new_child_options = deepcopy(child_options)
+                            if "children" in new_child_options:
+                                new_child_options["children"] = _remove_focus(
+                                    new_child_options["children"]
+                                )
+                            cleaned.append((child_element, new_child_options))
+                        else:
+                            cleaned.append((child_element, child_options))
+                    return cleaned
+
+                if tab_layout:
+                    cleaned_layout = _remove_focus(tab_layout)
+                    style.layout("TNotebook.Tab", cleaned_layout)
+                    style.layout("Tab.TButton", cleaned_layout)
+
+                tab_config = {}
+                for opt in ("padding", "background", "foreground", "font", "borderwidth", "relief"):
+                    val = style.lookup("TNotebook.Tab", opt)
+                    if val not in (None, ""):
+                        tab_config[opt] = val
+                if tab_config:
+                    style.configure("Tab.TButton", **tab_config)
+
+                for opt in ("background", "foreground", "bordercolor", "focuscolor", "lightcolor", "darkcolor"):
+                    states = style.map("TNotebook.Tab", opt)
+                    if states:
+                        style.map("Tab.TButton", **{opt: states})
+
+                padding = style.lookup("TNotebook.Tab", "padding")
+                if padding in (None, ""):
+                    style.configure("Tab.TButton", padding=(12, 4))
+
+            _configure_tab_like_button_style()
+            self.title("Filehopper")
+            self.minsize(1024, 720)
+
+            self.db = SuppliersDB.load(SUPPLIERS_DB_FILE)
+            self.client_db = ClientsDB.load(CLIENTS_DB_FILE)
+            self.delivery_db = DeliveryAddressesDB.load(DELIVERY_DB_FILE)
+
+            self.settings = AppSettings.load()
+            self._suspend_save = False
+
+            self.source_folder_var = tk.StringVar(
+                master=self, value=self.settings.source_folder
+            )
+            self.dest_folder_var = tk.StringVar(
+                master=self, value=self.settings.dest_folder
+            )
+            self.project_number_var = tk.StringVar(
+                master=self, value=self.settings.project_number
+            )
+            self.project_name_var = tk.StringVar(
+                master=self, value=self.settings.project_name
+            )
+            self.extension_vars: Dict[str, tk.IntVar] = {}
+            self._sync_extension_vars_from_settings()
+            self.zip_var = tk.IntVar(
+                master=self, value=1 if self.settings.zip_per_production else 0
+            )
+            self.finish_export_var = tk.IntVar(
+                master=self, value=1 if self.settings.copy_finish_exports else 0
+            )
+            self.zip_finish_var = tk.IntVar(
+                master=self, value=1 if self.settings.zip_finish_exports else 0
+            )
+            self.export_bom_var = tk.IntVar(
+                master=self, value=1 if self.settings.export_processed_bom else 0
+            )
+            self.zip_per_finish_var = tk.IntVar(
+                master=self,
+                value=
+                1
+                if self.settings.zip_per_production
+                and self.settings.zip_finish_exports
+                else 0,
+            )
+            self.export_date_prefix_var = tk.IntVar(
+                master=self, value=1 if self.settings.export_date_prefix else 0
+            )
+            self.export_date_suffix_var = tk.IntVar(
+                master=self, value=1 if self.settings.export_date_suffix else 0
+            )
+            self.export_name_custom_prefix_text = tk.StringVar(
+                master=self, value=self.settings.custom_prefix_text
+            )
+            self.export_name_custom_prefix_enabled_var = tk.IntVar(
+                master=self, value=1 if self.settings.custom_prefix_enabled else 0
+            )
+            self.export_name_custom_suffix_text = tk.StringVar(
+                master=self, value=self.settings.custom_suffix_text
+            )
+            self.export_name_custom_suffix_enabled_var = tk.IntVar(
+                master=self, value=1 if self.settings.custom_suffix_enabled else 0
+            )
+            self.bundle_latest_var = tk.IntVar(
+                master=self, value=1 if self.settings.bundle_latest else 0
+            )
+            self.bundle_dry_run_var = tk.IntVar(
+                master=self, value=1 if self.settings.bundle_dry_run else 0
+            )
+            self.footer_note_var = tk.StringVar(
+                master=self, value=self.settings.footer_note or ""
+            )
+
+            self.source_folder = self.source_folder_var.get().strip()
+            self.dest_folder = self.dest_folder_var.get().strip()
+            self.last_bundle_result: Optional[ExportBundleResult] = None
+            self.bom_df: Optional[pd.DataFrame] = None
+
+            for var in (
+                self.source_folder_var,
+                self.dest_folder_var,
+                self.project_number_var,
+                self.project_name_var,
+                self.export_name_custom_prefix_text,
+                self.export_name_custom_suffix_text,
+            ):
+                var.trace_add("write", self._save_settings)
+            for var in (
+                self.zip_var,
+                self.finish_export_var,
+                self.zip_finish_var,
+                self.export_bom_var,
+                self.export_date_prefix_var,
+                self.export_date_suffix_var,
+                self.export_name_custom_prefix_enabled_var,
+                self.export_name_custom_suffix_enabled_var,
+                self.bundle_latest_var,
+                self.bundle_dry_run_var,
+            ):
+                var.trace_add("write", self._save_settings)
+
+            self.zip_var.trace_add("write", self._update_zip_per_finish_var)
+            self.zip_finish_var.trace_add("write", self._update_zip_per_finish_var)
+            self._update_zip_per_finish_var()
+
+            tabs_wrapper = tk.Frame(self)
+            tabs_wrapper.pack(fill="both", expand=True, padx=8, pady=(12, 0))
+
+            tabs_background = (
+                style.lookup("TNotebook", "background")
+                or style.lookup("TFrame", "background")
+                or self.cget("background")
+            )
+
+            tabs_container = tk.Frame(tabs_wrapper, background=tabs_background)
+            tabs_container.pack(fill="both", expand=True)
+
+            self.nb = ttk.Notebook(tabs_container)
+            self.nb.pack(fill="both", expand=True)
+            self.custom_bom_tab = BOMCustomTab(
+                self.nb,
+                app_name="Filehopper",
+                on_custom_bom_ready=self._on_custom_bom_ready,
+                event_target=self,
+            )
+            main = tk.Frame(self.nb)
+            main.configure(padx=12, pady=12)
+            self.nb.add(main, text="Main")
+            self.nb.add(self.custom_bom_tab, text="Custom BOM")
+            self.main_frame = main
+            self.clients_frame = ClientsManagerFrame(
+                self.nb, self.client_db, on_change=self._on_db_change
+            )
+            self.clients_frame.configure(padx=12, pady=12)
+            self.nb.add(self.clients_frame, text="Klant beheer")
+            self.delivery_frame = DeliveryAddressesManagerFrame(
+                self.nb, self.delivery_db, on_change=self._on_db_change
+            )
+            self.delivery_frame.configure(padx=12, pady=12)
+            self.nb.add(self.delivery_frame, text="Leveradres beheer")
+            self.suppliers_frame = SuppliersManagerFrame(
+                self.nb, self.db, on_change=self._on_db_change
+            )
+            self.suppliers_frame.configure(padx=12, pady=12)
+            self.nb.add(self.suppliers_frame, text="Leverancier beheer")
+
+            self.settings_frame = SettingsFrame(self.nb, self)
+            self.settings_frame.configure(padx=12, pady=12)
+            self.nb.add(self.settings_frame, text="⚙ Settings")
+
+            # Top folders
+            top = tk.Frame(main); top.pack(fill="x", padx=8, pady=6)
+            FOLDER_ICON = "\U0001F4C1"
+            USER_ICON = "\U0001F464"
+            label_font = tkfont.nametofont("TkDefaultFont")
+
+            tk.Label(top, text=f"{FOLDER_ICON} Bronmap:", font=label_font).grid(
+                row=0, column=0, sticky="w"
+            )
+            self.src_entry = tk.Entry(top, width=60, textvariable=self.source_folder_var)
+            self.src_entry.grid(row=0, column=1, padx=4)
+            tk.Button(top, text="Bladeren", command=self._pick_src).grid(row=0, column=2, padx=4)
+            tk.Label(top, text="Projectnr.:").grid(row=0, column=3, sticky="w", padx=(16, 0))
+            tk.Entry(top, textvariable=self.project_number_var, width=60).grid(row=0, column=4, padx=4, sticky="w")
+
+            tk.Label(top, text=f"{FOLDER_ICON} Bestemmingsmap:", font=label_font).grid(
+                row=1, column=0, sticky="w"
+            )
+            self.dst_entry = tk.Entry(top, width=60, textvariable=self.dest_folder_var)
+            self.dst_entry.grid(row=1, column=1, padx=4)
+            tk.Button(top, text="Bladeren", command=self._pick_dst).grid(row=1, column=2, padx=4)
+            tk.Label(top, text="Projectnaam:").grid(row=1, column=3, sticky="w", padx=(16, 0))
+            tk.Entry(top, textvariable=self.project_name_var, width=60).grid(row=1, column=4, padx=4, sticky="w")
+
+            tk.Label(top, text=f"{USER_ICON} Opdrachtgever:", font=label_font).grid(
+                row=2, column=0, sticky="w", pady=(8, 0)
+            )
+            self.client_var = tk.StringVar()
+            self.client_combo = ttk.Combobox(top, textvariable=self.client_var, state="readonly", width=40)
+            self.client_combo.grid(row=2, column=1, padx=4, pady=(8, 0))
+            tk.Button(top, text="Beheer", command=lambda: self.nb.select(self.clients_frame)).grid(
+                row=2, column=2, padx=4, pady=(8, 0)
+            )
+            self._refresh_clients_combo()
+
+
+
+            # Filters
+            filters_row = tk.Frame(main)
+            filters_row.pack(fill="x", padx=8, pady=6)
+            filters_row.grid_columnconfigure(0, weight=1)
+            filters_row.grid_columnconfigure(1, weight=1)
+            filters_row.grid_columnconfigure(2, weight=1)
+
+            filt = tk.LabelFrame(
+                filters_row,
+                text="Selecteer bestandstypen om te kopiëren",
+                labelanchor="n",
+            )
+            filt.grid(row=0, column=0, sticky="nsew", padx=(0, 8))
+            filt.grid_columnconfigure(0, weight=1)
+
+            options_frame_parent = tk.LabelFrame(
+                filters_row, text="Geavanceerde opties", labelanchor="n"
+            )
+            options_frame_parent.grid(row=0, column=1, sticky="nsew", padx=(0, 8))
+            options_frame_parent.grid_columnconfigure(0, weight=1)
+
+            export_name_frame = tk.LabelFrame(
+                filters_row,
+                text="Benaming exportbestand",
+                labelanchor="n",
+            )
+            export_name_frame.grid(row=0, column=2, sticky="nsew")
+            export_name_frame.grid_columnconfigure(0, weight=1)
+
+            self.ext_frame = tk.Frame(filt)
+            self.ext_frame.grid(row=0, column=0, sticky="nw", padx=8, pady=4)
+            options_frame = tk.Frame(options_frame_parent)
+            options_frame.grid(row=0, column=0, sticky="nw", padx=8, pady=4)
+            export_name_inner = tk.Frame(export_name_frame)
+            export_name_inner.grid(row=0, column=0, sticky="nw", padx=8, pady=4)
+
+            self._rebuild_extension_checkbuttons()
+            tk.Checkbutton(
+                options_frame,
+                text="Zip per productie/finish",
+                variable=self.zip_per_finish_var,
+                anchor="w",
+                command=self._toggle_zip_per_finish,
+            ).pack(anchor="w", pady=2)
+            tk.Checkbutton(
+                options_frame,
+                text="Finish export",
+                variable=self.finish_export_var,
+                anchor="w",
+            ).pack(anchor="w", pady=2)
+            tk.Checkbutton(
+                export_name_inner,
+                text="Datumprefix (YYYYMMDD-)",
+                variable=self.export_date_prefix_var,
+                anchor="w",
+            ).pack(anchor="w", pady=2)
+            tk.Checkbutton(
+                export_name_inner,
+                text="Datumsuffix (-YYYYMMDD)",
+                variable=self.export_date_suffix_var,
+                anchor="w",
+            ).pack(anchor="w", pady=2)
+            prefix_row = tk.Frame(export_name_inner)
+            prefix_row.pack(anchor="w", fill="x", pady=(8, 2))
+            tk.Checkbutton(
+                prefix_row,
+                text="Aangepaste prefix",
+                variable=self.export_name_custom_prefix_enabled_var,
+            ).pack(side="left", padx=(0, 4))
+            tk.Entry(
+                prefix_row,
+                textvariable=self.export_name_custom_prefix_text,
+            ).pack(side="left", fill="x", expand=True)
+            suffix_row = tk.Frame(export_name_inner)
+            suffix_row.pack(anchor="w", fill="x", pady=2)
+            tk.Checkbutton(
+                suffix_row,
+                text="Aangepaste suffix",
+                variable=self.export_name_custom_suffix_enabled_var,
+            ).pack(side="left", padx=(0, 4))
+            tk.Entry(
+                suffix_row,
+                textvariable=self.export_name_custom_suffix_text,
+            ).pack(side="left", fill="x", expand=True)
+            # Legacy options moved to settings tab
+
+            # BOM controls
+            bf = tk.Frame(main); bf.pack(fill="x", padx=8, pady=6)
+            tk.Button(bf, text="Laad BOM (CSV/Excel)", command=self._load_bom).pack(side="left", padx=6)
+            tk.Button(
+                bf,
+                text="Custom BOM",
+                command=lambda: self.nb.select(self.custom_bom_tab),
+            ).pack(side="left", padx=6)
+            tk.Button(bf, text="Controleer Bestanden", command=self._check_files).pack(side="left", padx=6)
+            tk.Button(bf, text="Clear BOM", command=self._clear_bom).pack(side="left", padx=6)
+            tk.Button(
+                bf,
+                text="Delete",
+                command=self._delete_selected_bom_rows,
+            ).pack(side="left", padx=6)
+
+
+            # Tree
+            style.configure("Treeview", rowheight=24)
+            treef = tk.Frame(main)
+            treef.pack(fill="both", expand=True, padx=8, pady=6)
+            self.tree = ttk.Treeview(
+                treef,
+                columns=(
+                    "PartNumber",
+                    "Description",
+                    "Production",
+                    "Bestanden gevonden",
+                    "Status",
+                ),
+                show="headings",
+                selectmode="extended",
+            )
+            for col in ("PartNumber","Description","Production","Bestanden gevonden","Status"):
+                w = 140
+                if col=="Description": w=320
+                if col=="Bestanden gevonden": w=180
+                if col=="Status": w=120
+                anchor = "center" if col=="Status" else "w"
+                self.tree.heading(col, text=col, anchor=anchor)
+                self.tree.column(col, width=w, anchor=anchor)
+            tree_scroll = ttk.Scrollbar(treef, orient="vertical", command=self.tree.yview)
+            self.tree.configure(yscrollcommand=tree_scroll.set)
+            self.tree.pack(side="left", fill="both", expand=True)
+            tree_scroll.pack(side="left", fill="y")
+            self.tree.bind("<Button-1>", self._on_tree_click)
+            self.tree.bind("<Delete>", self._delete_selected_bom_rows)
+
+            self.tree.bind("<Down>", lambda event: self._move_tree_focus(1))
+            self.tree.bind("<Up>", lambda event: self._move_tree_focus(-1))
+            self.tree.bind("<Control-Tab>", self._select_next_with_ctrl_tab)
+            self.tree.bind("<Control-Shift-Tab>", self._select_prev_with_ctrl_tab)
+            self.tree.bind("<Control-ISO_Left_Tab>", self._select_prev_with_ctrl_tab)
+
+            self.item_links: Dict[str, str] = {}
+
+            # Actions
+            act = tk.Frame(main); act.pack(fill="x", padx=8, pady=8)
+            button_style = dict(
+                bg=MANUFACT_BRAND_COLOR,
+                activebackground="#F7B538",
+                fg="black",
+                activeforeground="black",
+            )
+            tk.Button(
+                act, text="Kopieer zonder submappen", command=self._copy_flat, **button_style
+            ).pack(side="left", padx=6)
+            tk.Button(
+                act,
+                text="Kopieer per productie + bestelbonnen",
+                command=self._copy_per_prod,
+                **button_style,
+            ).pack(side="left", padx=6)
+            tk.Button(
+                act, text="Combine pdf", command=self._combine_pdf, **button_style
+            ).pack(side="left", padx=6)
+
+            # Status
+            self.status_var = tk.StringVar(value="Klaar")
+            tk.Label(main, textvariable=self.status_var, anchor="w").pack(fill="x", padx=8, pady=(0,8))
+            self._save_settings()
+
+        def _on_db_change(self):
+            self._refresh_clients_combo()
+            sel = getattr(self, "sel_frame", None)
+            if sel is not None:
+                try:
+                    if sel.winfo_exists():
+                        sel._refresh_options()
+                    else:
+                        self.sel_frame = None
+                except Exception:
+                    self.sel_frame = None
+
+        def _refresh_clients_combo(self):
+            cur = self.client_combo.get()
+            opts = [self.client_db.display_name(c) for c in self.client_db.clients_sorted()]
+            self.client_combo["values"] = opts
+            if cur in opts:
+                self.client_combo.set(cur)
+            elif opts:
+                self.client_combo.set(opts[0])
+
+        def _toggle_zip_per_finish(self):
+            enabled = bool(self.zip_per_finish_var.get())
+            desired = 1 if enabled else 0
+            if self.zip_var.get() != desired:
+                self.zip_var.set(desired)
+            if self.zip_finish_var.get() != desired:
+                self.zip_finish_var.set(desired)
+
+        def _update_zip_per_finish_var(self, *_args):
+            desired = 1 if (self.zip_var.get() and self.zip_finish_var.get()) else 0
+            if self.zip_per_finish_var.get() != desired:
+                self.zip_per_finish_var.set(desired)
+
+        def _save_settings(self, *_args):
+            if getattr(self, "_suspend_save", False):
+                return
+            self.source_folder = self.source_folder_var.get().strip()
+            self.dest_folder = self.dest_folder_var.get().strip()
+            self.settings.source_folder = self.source_folder
+            self.settings.dest_folder = self.dest_folder
+            self.settings.project_number = self.project_number_var.get().strip()
+            self.settings.project_name = self.project_name_var.get().strip()
+            self.settings.zip_per_production = bool(self.zip_var.get())
+            self.settings.copy_finish_exports = bool(self.finish_export_var.get())
+            self.settings.zip_finish_exports = bool(self.zip_finish_var.get())
+            self.settings.export_processed_bom = bool(self.export_bom_var.get())
+            self.settings.export_date_prefix = bool(self.export_date_prefix_var.get())
+            self.settings.export_date_suffix = bool(self.export_date_suffix_var.get())
+            self.settings.custom_prefix_enabled = bool(
+                self.export_name_custom_prefix_enabled_var.get()
+            )
+            self.settings.custom_prefix_text = self.export_name_custom_prefix_text.get().strip()
+            self.settings.custom_suffix_enabled = bool(
+                self.export_name_custom_suffix_enabled_var.get()
+            )
+            self.settings.custom_suffix_text = self.export_name_custom_suffix_text.get().strip()
+            self.settings.bundle_latest = bool(self.bundle_latest_var.get())
+            self.settings.bundle_dry_run = bool(self.bundle_dry_run_var.get())
+            self.settings.footer_note = self.footer_note_var.get().replace("\r\n", "\n")
+            for ext in self.settings.file_extensions:
+                var = self.extension_vars.get(ext.key)
+                if var is not None:
+                    ext.enabled = bool(var.get())
+            try:
+                self.settings.save()
+            except Exception as exc:
+                print(f"Kon instellingen niet opslaan: {exc}", file=sys.stderr)
+
+        def _sync_extension_vars_from_settings(self) -> None:
+            prev = getattr(self, "_suspend_save", False)
+            self._suspend_save = True
+            new_vars: Dict[str, tk.IntVar] = {}
+            try:
+                for ext in self.settings.file_extensions:
+                    var = self.extension_vars.get(ext.key)
+                    if var is None:
+                        var = tk.IntVar(master=self, value=1 if ext.enabled else 0)
+                        var.trace_add("write", self._save_settings)
+                    else:
+                        desired = 1 if ext.enabled else 0
+                        if var.get() != desired:
+                            var.set(desired)
+                    new_vars[ext.key] = var
+            finally:
+                self._suspend_save = prev
+            self.extension_vars = new_vars
+
+        def _rebuild_extension_checkbuttons(self) -> None:
+            if not hasattr(self, "ext_frame"):
+                return
+            for child in self.ext_frame.winfo_children():
+                child.destroy()
+            if not self.settings.file_extensions:
+                tk.Label(
+                    self.ext_frame,
+                    text="Geen bestandstypen beschikbaar. Voeg ze toe via instellingen.",
+                    anchor="w",
+                    justify="left",
+                ).pack(anchor="w", pady=2)
+                return
+            for ext in self.settings.file_extensions:
+                var = self.extension_vars.get(ext.key)
+                if var is None:
+                    var = tk.IntVar(master=self, value=1 if ext.enabled else 0)
+                    var.trace_add("write", self._save_settings)
+                    self.extension_vars[ext.key] = var
+                tk.Checkbutton(
+                    self.ext_frame, text=ext.label, variable=var, anchor="w"
+                ).pack(anchor="w", pady=2)
+
+        def apply_file_extensions(self, extensions: List[FileExtensionSetting]) -> None:
+            normalized: List[FileExtensionSetting] = []
+            seen_keys = set()
+            for ext in extensions:
+                if isinstance(ext, FileExtensionSetting):
+                    ext_obj = FileExtensionSetting(
+                        key=ext.key,
+                        label=ext.label,
+                        patterns=list(ext.patterns),
+                        enabled=bool(ext.enabled),
+                    )
+                else:
+                    try:
+                        ext_obj = FileExtensionSetting.from_any(ext)
+                    except ValueError:
+                        continue
+                base_key = ext_obj.key or "ext"
+                key = base_key
+                suffix = 2
+                while key in seen_keys:
+                    key = f"{base_key}_{suffix}"
+                    suffix += 1
+                if key != ext_obj.key:
+                    ext_obj = FileExtensionSetting(
+                        key=key,
+                        label=ext_obj.label,
+                        patterns=list(ext_obj.patterns),
+                        enabled=ext_obj.enabled,
+                    )
+                normalized.append(ext_obj)
+                seen_keys.add(key)
+
+            self.settings.file_extensions = normalized
+            self._sync_extension_vars_from_settings()
+            self._rebuild_extension_checkbuttons()
+            self._save_settings()
+
+        def update_footer_note(self, text: str) -> None:
+            normalized = (text or "").replace("\r\n", "\n")
+            prev = getattr(self, "_suspend_save", False)
+            self._suspend_save = True
+            try:
+                self.footer_note_var.set(normalized)
+            finally:
+                self._suspend_save = prev
+            self._save_settings()
+
+        def _pick_src(self):
+            from tkinter import filedialog
+            p = filedialog.askdirectory()
+            if p:
+                self.source_folder_var.set(p)
+                self._save_settings()
+
+        def _pick_dst(self):
+            from tkinter import filedialog
+            p = filedialog.askdirectory()
+            if p:
+                self.dest_folder_var.set(p)
+                self._save_settings()
+
+        def _selected_exts(self) -> Optional[List[str]]:
+            selected: List[str] = []
+            for ext in self.settings.file_extensions:
+                var = self.extension_vars.get(ext.key)
+                if var is None:
+                    continue
+                if var.get():
+                    selected.extend(ext.patterns)
+            return selected or None
+
+        def _ensure_bom_loaded(self) -> bool:
+            from tkinter import messagebox
+
+            bom_df = self.bom_df
+            if bom_df is None or bom_df.empty:
+                messagebox.showwarning("Let op", "Laad eerst een BOM.")
+                return False
+            return True
+
+        def _load_bom_from_path(self, path: str) -> None:
+            df = load_bom(path)
+            if "Bestanden gevonden" not in df.columns:
+                df["Bestanden gevonden"] = ""
+            if "Status" not in df.columns:
+                df["Status"] = ""
+            if "Link" not in df.columns:
+                df["Link"] = ""
+            self.bom_df = df
+            self._refresh_tree()
+            self.status_var.set(f"BOM geladen: {len(df)} rijen")
+
+        def _load_bom(self):
+            from tkinter import filedialog, messagebox
+
+            start_dir = self.source_folder if self.source_folder else os.getcwd()
+            path = filedialog.askopenfilename(
+                filetypes=[("CSV", "*.csv"), ("Excel", "*.xlsx;*.xls")],
+                initialdir=start_dir,
+            )
+            if not path:
+                return
+            try:
+                self._load_bom_from_path(path)
+            except Exception as e:
+                messagebox.showerror("Fout", str(e))
+
+        def _on_custom_bom_ready(self, path: "Path", _row_count: int) -> None:
+            from tkinter import messagebox
+
+            try:
+                self._load_bom_from_path(str(path))
+            except Exception as exc:
+                messagebox.showerror("Fout", str(exc))
+            else:
+                self.nb.select(self.main_frame)
+                row_count = _row_count
+                if row_count:
+                    self.status_var.set(
+                        f"Aangepaste BOM geladen: {row_count} rijen (Main)"
+                    )
+                else:
+                    self.status_var.set(
+                        "Aangepaste BOM geladen. Terug naar Main-tabblad."
+                    )
+
+        def _refresh_tree(self):
+            self.item_links.clear()
+            for it in self.tree.get_children():
+                self.tree.delete(it)
+            df = self.bom_df
+            if df is None:
+                self.status_var.set("Geen BOM geladen.")
+                return
+            if df.empty:
+                self.status_var.set("BOM is leeg.")
+                return
+            for _, row in df.iterrows():
+                vals = (
+                    row.get("PartNumber", ""),
+                    row.get("Description", ""),
+                    row.get("Production", ""),
+                    row.get("Bestanden gevonden", ""),
+                    row.get("Status", ""),
+                )
+                item = self.tree.insert("", "end", values=vals)
+                link = row.get("Link")
+                if link:
+                    self.item_links[item] = link
+
+        def _delete_selected_bom_rows(self, event=None):
+            df = self.bom_df
+            if df is None or df.empty:
+                return "break" if event is not None else None
+
+            if event is not None:
+                try:
+                    widget_with_focus = self.focus_get()
+                except tk.TclError:
+                    widget_with_focus = None
+                if widget_with_focus is not self.tree:
+                    return None
+
+            selection = self.tree.selection()
+            if not selection:
+                return "break" if event is not None else None
+
+            indices: List[int] = []
+            for item in selection:
+                try:
+                    idx = self.tree.index(item)
+                except tk.TclError:
+                    continue
+                indices.append(idx)
+            if not indices:
+                return "break" if event is not None else None
+
+            row_count = len(df)
+            sorted_indices = sorted(set(indices))
+            drop_labels = []
+            for idx in sorted_indices:
+                if 0 <= idx < row_count:
+                    drop_labels.append(df.index[idx])
+            if not drop_labels:
+                return "break" if event is not None else None
+
+            self.bom_df = df.drop(drop_labels).reset_index(drop=True)
+
+            target_index = sorted_indices[0]
+            removed = 0
+            for item in selection:
+                if item in self.item_links:
+                    self.item_links.pop(item, None)
+                try:
+                    self.tree.delete(item)
+                except tk.TclError:
+                    continue
+                removed += 1
+
+            if removed:
+                msg = "1 BOM-rij verwijderd." if removed == 1 else f"{removed} BOM-rijen verwijderd."
+                self.status_var.set(msg)
+
+            remaining_items = list(self.tree.get_children())
+            if remaining_items:
+                target_index = min(target_index, len(remaining_items) - 1)
+                next_item = remaining_items[target_index]
+                self.tree.selection_set(next_item)
+                self.tree.focus(next_item)
+                self.tree.see(next_item)
+            else:
+                self.tree.selection_remove(self.tree.selection())
+
+            return "break" if event is not None else None
+
+        def _move_tree_focus(self, direction: int) -> str:
+            items = list(self.tree.get_children())
+            if not items:
+                return "break"
+
+            focus = self.tree.focus()
+            if focus in items:
+                idx = items.index(focus)
+            else:
+                idx = -1 if direction >= 0 else len(items)
+
+            idx = max(0, min(len(items) - 1, idx + direction))
+            target = items[idx]
+            self.tree.selection_set(target)
+            self.tree.focus(target)
+            self.tree.see(target)
+            return "break"
+
+        def _extend_tree_selection(self, direction: int) -> str:
+            items = list(self.tree.get_children())
+            if not items:
+                return "break"
+
+            focus = self.tree.focus()
+            if focus not in items:
+                focus = items[0] if direction >= 0 else items[-1]
+                self.tree.focus(focus)
+
+            self.tree.selection_add(focus)
+
+            idx = items.index(focus)
+            idx = max(0, min(len(items) - 1, idx + direction))
+            target = items[idx]
+            self.tree.selection_add(target)
+            self.tree.focus(target)
+            self.tree.see(target)
+            return "break"
+
+        def _select_next_with_ctrl_tab(self, _event) -> str:
+            return self._extend_tree_selection(1)
+
+        def _select_prev_with_ctrl_tab(self, _event) -> str:
+            return self._extend_tree_selection(-1)
+
+        def _clear_bom(self):
+            from tkinter import messagebox
+
+            if self.bom_df is None:
+                messagebox.showwarning("Let op", "Laad eerst een BOM.")
+                return
+            for col in ("Bestanden gevonden", "Status", "Link"):
+                if col in self.bom_df.columns:
+                    self.bom_df[col] = ""
+            self.bom_df = None
+            self._refresh_tree()
+            self.status_var.set("BOM gewist.")
+
+        def _on_tree_click(self, event):
+            item = self.tree.identify_row(event.y)
+            col = self.tree.identify_column(event.x)
+            if col != "#5" or not item:
+                return
+            if self.tree.set(item, "Status") != "❌":
+                return
+            path = self.item_links.get(item)
+            if not path or not os.path.exists(path):
+                return
+            try:
+                if sys.platform.startswith("win"):
+                    os.startfile(path)
+                elif sys.platform == "darwin":
+                    subprocess.run(["open", path], check=False)
+                else:
+                    subprocess.run(["xdg-open", path], check=False)
+            except Exception:
+                pass
+
+        def _check_files(self):
+            from tkinter import messagebox
+            if not self._ensure_bom_loaded():
+                return
+            if not self.source_folder:
+                messagebox.showwarning("Let op", "Selecteer een bronmap."); return
+            exts = self._selected_exts()
+            if not exts:
+                messagebox.showwarning("Let op", "Selecteer minstens één bestandstype."); return
+            self.status_var.set("Bezig met controleren...")
+            self.update_idletasks()
+            idx = _build_file_index(self.source_folder, exts)
+            sw_idx = _build_file_index(self.source_folder, [".sldprt", ".slddrw"])
+            found, status, links = [], [], []
+            groups = []
+            exts_set = set(e.lower() for e in exts)
+            if ".step" in exts_set or ".stp" in exts_set:
+                groups.append({".step", ".stp"})
+                exts_set -= {".step", ".stp"}
+            for e in exts_set:
+                groups.append({e})
+            for _, row in self.bom_df.iterrows():
+                pn = row["PartNumber"]
+                hits = idx.get(pn, [])
+                hit_exts = {os.path.splitext(h)[1].lower() for h in hits}
+                all_present = all(any(ext in hit_exts for ext in g) for g in groups)
+                found.append(", ".join(sorted(e.lstrip('.') for e in hit_exts)))
+                status.append("✅" if all_present else "❌")
+                link = ""
+                if not all_present:
+                    missing = []
+                    for g in groups:
+                        if not any(ext in hit_exts for ext in g):
+                            missing.extend(g)
+                    sw_hits = sw_idx.get(pn, [])
+                    drw = next((p for p in sw_hits if p.lower().endswith(".slddrw")), None)
+                    prt = next((p for p in sw_hits if p.lower().endswith(".sldprt")), None)
+                    if ".pdf" in missing and drw:
+                        link = drw
+                    elif prt:
+                        link = prt
+                    elif drw:
+                        link = drw
+                links.append(link)
+            self.bom_df["Bestanden gevonden"] = found
+            self.bom_df["Status"] = status
+            self.bom_df["Link"] = links
+            self._refresh_tree()
+            self.status_var.set("Controle klaar.")
+
+        def _copy_flat(self):
+            from tkinter import messagebox
+            if not self._ensure_bom_loaded():
+                return
+            exts = self._selected_exts()
+            if not exts or not self.source_folder or not self.dest_folder:
+                messagebox.showwarning("Let op", "Selecteer bron, bestemming en extensies."); return
+            custom_prefix_text = self.export_name_custom_prefix_text.get().strip()
+            custom_prefix_enabled = bool(
+                self.export_name_custom_prefix_enabled_var.get()
+            )
+            custom_suffix_text = self.export_name_custom_suffix_text.get().strip()
+            custom_suffix_enabled = bool(
+                self.export_name_custom_suffix_enabled_var.get()
+            )
+
+            def work(
+                token_prefix_text=custom_prefix_text,
+                token_suffix_text=custom_suffix_text,
+                token_prefix_enabled=custom_prefix_enabled,
+                token_suffix_enabled=custom_suffix_enabled,
+            ):
+                self.status_var.set("Bundelmap voorbereiden...")
+                try:
+                    bundle = create_export_bundle(
+                        self.dest_folder,
+                        self.project_number_var.get().strip() or None,
+                        self.project_name_var.get().strip() or None,
+                        latest_symlink="latest" if self.bundle_latest_var.get() else False,
+                        dry_run=bool(self.bundle_dry_run_var.get()),
+                    )
+                except Exception as exc:
+                    def on_error():
+                        messagebox.showerror(
+                            "Fout",
+                            f"Kon bundelmap niet maken:\n{exc}",
+                            parent=self,
+                        )
+                        self.status_var.set("Bundelmap maken mislukt.")
+
+                    self.after(0, on_error)
+                    return
+
+                self.last_bundle_result = bundle
+                bundle_dest = bundle.bundle_dir
+
+                if bundle.warnings:
+                    warnings = list(bundle.warnings)
+
+                    def show_warnings():
+                        messagebox.showwarning("Let op", "\n".join(warnings), parent=self)
+
+                    self.after(0, show_warnings)
+
+                if bundle.dry_run:
+                    def on_dry():
+                        lines = ["Testrun - doelmap:", bundle_dest]
+                        if bundle.latest_symlink:
+                            lines.append(f"Snelkoppeling: {bundle.latest_symlink}")
+                        messagebox.showinfo("Testrun", "\n".join(lines), parent=self)
+                        self.status_var.set(f"Testrun - doelmap: {bundle_dest}")
+
+                    self.after(0, on_dry)
+                    return
+
+                self.status_var.set("Kopiëren...")
+                idx = _build_file_index(self.source_folder, exts)
+                date_prefix = bool(self.export_date_prefix_var.get())
+                date_suffix = bool(self.export_date_suffix_var.get())
+                prefix_text_clean = (token_prefix_text or "").strip()
+                suffix_text_clean = (token_suffix_text or "").strip()
+                prefix_active = bool(token_prefix_enabled) and bool(prefix_text_clean)
+                suffix_active = bool(token_suffix_enabled) and bool(suffix_text_clean)
+                date_token = (
+                    datetime.date.today().strftime("%Y%m%d")
+                    if date_prefix or date_suffix
+                    else ""
+                )
+
+                def _export_name(fname: str) -> str:
+                    if not (
+                        date_prefix
+                        or date_suffix
+                        or prefix_active
+                        or suffix_active
+                    ):
+                        return fname
+                    stem, ext = os.path.splitext(fname)
+                    prefix_parts = []
+                    if date_prefix and date_token:
+                        prefix_parts.append(date_token)
+                    if prefix_active:
+                        prefix_parts.append(prefix_text_clean)
+                    suffix_parts = []
+                    if date_suffix and date_token:
+                        suffix_parts.append(date_token)
+                    if suffix_active:
+                        suffix_parts.append(suffix_text_clean)
+                    parts = prefix_parts + [stem] + suffix_parts
+                    new_stem = "-".join([p for p in parts if p])
+                    return f"{new_stem}{ext}"
+                cnt = 0
+                for _, paths in idx.items():
+                    for p in paths:
+                        name = _export_name(os.path.basename(p))
+                        dst = os.path.join(bundle_dest, name)
+                        shutil.copy2(p, dst)
+                        cnt += 1
+                def on_done():
+                    self.status_var.set(f"Gekopieerd: {cnt} → {bundle_dest}")
+
+                self.after(0, on_done)
+            threading.Thread(target=work, daemon=True).start()
+
+        def _copy_per_prod(self):
+            from tkinter import messagebox
+
+            if not self._ensure_bom_loaded():
+                return
+            bom_df = self.bom_df
+            exts = self._selected_exts()
+            if not exts or not self.source_folder or not self.dest_folder:
+                messagebox.showwarning("Let op", "Selecteer bron, bestemming en extensies."); return
+
+            prods = sorted(
+                set(
+                    (str(r.get("Production") or "").strip() or "_Onbekend")
+                    for _, r in bom_df.iterrows()
+                )
+            )
+            finish_meta_map: Dict[str, Dict[str, str]] = {}
+            finish_part_numbers: Dict[str, set[str]] = defaultdict(set)
+            for _, row in bom_df.iterrows():
+                finish_text = _to_str(row.get("Finish")).strip()
+                if not finish_text:
+                    continue
+                meta = describe_finish_combo(row.get("Finish"), row.get("RAL color"))
+                key = meta["key"]
+                if key not in finish_meta_map:
+                    finish_meta_map[key] = meta
+                pn = _to_str(row.get("PartNumber")).strip()
+                if pn:
+                    finish_part_numbers[key].add(pn)
+            finish_entries = []
+            for key, meta in finish_meta_map.items():
+                if not finish_part_numbers.get(key):
+                    continue
+                entry = meta.copy()
+                entry["key"] = key
+                finish_entries.append(entry)
+            finish_entries.sort(
+                key=lambda e: (
+                    (_to_str(e.get("label")) or "").lower(),
+                    (_to_str(e.get("key")) or "").lower(),
+                )
+            )
+            finish_label_lookup = {
+                entry["key"]: _to_str(entry.get("label")) or entry["key"]
+                for entry in finish_entries
+            }
+            sel_frame = None
+
+            def on_sel(
+                sel_map: Dict[str, str],
+                doc_map: Dict[str, str],
+                doc_num_map: Dict[str, str],
+                delivery_map_raw: Dict[str, str],
+                project_number: str,
+                project_name: str,
+                remember: bool,
+            ):
+                if not self._ensure_bom_loaded():
+                    return
+                current_bom = self.bom_df
+
+                prod_override_map: Dict[str, str] = {}
+                finish_override_map: Dict[str, str] = {}
+                for key, value in sel_map.items():
+                    kind, identifier = parse_selection_key(key)
+                    if kind == "finish":
+                        finish_override_map[identifier] = value
+                    else:
+                        prod_override_map[identifier] = value
+
+                doc_type_map: Dict[str, str] = {}
+                finish_doc_type_map: Dict[str, str] = {}
+                for key, value in doc_map.items():
+                    kind, identifier = parse_selection_key(key)
+                    if kind == "finish":
+                        finish_doc_type_map[identifier] = value
+                    else:
+                        doc_type_map[identifier] = value
+
+                prod_doc_num_map: Dict[str, str] = {}
+                finish_doc_num_map: Dict[str, str] = {}
+                for key, value in doc_num_map.items():
+                    kind, identifier = parse_selection_key(key)
+                    if kind == "finish":
+                        finish_doc_num_map[identifier] = value
+                    else:
+                        prod_doc_num_map[identifier] = value
+
+                production_delivery_map: Dict[str, DeliveryAddress | None] = {}
+                finish_delivery_map: Dict[str, DeliveryAddress | None] = {}
+                for key, name in delivery_map_raw.items():
+                    clean = name.replace("★ ", "", 1)
+                    if clean == "Geen":
+                        resolved = None
+                    elif clean in (
+                        "Bestelling wordt opgehaald",
+                        "Leveradres wordt nog meegedeeld",
+                    ):
+                        resolved = DeliveryAddress(name=clean)
+                    else:
+                        resolved = self.delivery_db.get(clean)
+                    kind, identifier = parse_selection_key(key)
+                    if kind == "finish":
+                        finish_delivery_map[identifier] = resolved
+                    else:
+                        production_delivery_map[identifier] = resolved
+
+                custom_prefix_text = self.export_name_custom_prefix_text.get().strip()
+                custom_prefix_enabled = bool(
+                    self.export_name_custom_prefix_enabled_var.get()
+                )
+                custom_suffix_text = self.export_name_custom_suffix_text.get().strip()
+                custom_suffix_enabled = bool(
+                    self.export_name_custom_suffix_enabled_var.get()
+                )
+
+                def work(
+                    token_prefix_text=custom_prefix_text,
+                    token_suffix_text=custom_suffix_text,
+                    token_prefix_enabled=custom_prefix_enabled,
+                    token_suffix_enabled=custom_suffix_enabled,
+                ):
+                    self.status_var.set("Bundelmap voorbereiden...")
+                    try:
+                        bundle = create_export_bundle(
+                            self.dest_folder,
+                            project_number or None,
+                            project_name or None,
+                            latest_symlink="latest" if self.bundle_latest_var.get() else False,
+                            dry_run=bool(self.bundle_dry_run_var.get()),
+                        )
+                    except Exception as exc:
+                        def on_error():
+                            messagebox.showerror(
+                                "Fout",
+                                f"Kon bundelmap niet maken:\n{exc}",
+                                parent=self,
+                            )
+                            self.status_var.set("Bundelmap maken mislukt.")
+
+                        self.after(0, on_error)
+                        return
+
+                    self.last_bundle_result = bundle
+                    bundle_dest = bundle.bundle_dir
+
+                    if bundle.warnings:
+                        warnings = list(bundle.warnings)
+
+                        def show_warnings():
+                            messagebox.showwarning("Let op", "\n".join(warnings), parent=self)
+
+                        self.after(0, show_warnings)
+
+                    if bundle.dry_run:
+                        def on_dry():
+                            lines = ["Testrun - doelmap:", bundle_dest]
+                            if bundle.latest_symlink:
+                                lines.append(f"Snelkoppeling: {bundle.latest_symlink}")
+                            messagebox.showinfo("Testrun", "\n".join(lines), parent=self)
+                            self.status_var.set(f"Testrun - doelmap: {bundle_dest}")
+
+                        self.after(0, on_dry)
+                        return
+
+                    self.status_var.set("Kopiëren & bestelbonnen maken...")
+                    client = self.client_db.get(
+                        self.client_var.get().replace("★ ", "", 1)
+                    )
+                    cnt, chosen = copy_per_production_and_orders(
+                        self.source_folder,
+                        bundle_dest,
+                        current_bom,
+                        exts,
+                        self.db,
+                        prod_override_map,
+                        doc_type_map,
+                        prod_doc_num_map,
+                        remember,
+                        client=client,
+                        delivery_map=production_delivery_map,
+                        footer_note=self.footer_note_var.get(),
+                        zip_parts=bool(self.zip_var.get()),
+                        date_prefix_exports=bool(self.export_date_prefix_var.get()),
+                        date_suffix_exports=bool(self.export_date_suffix_var.get()),
+                        project_number=project_number,
+                        project_name=project_name,
+                        copy_finish_exports=bool(self.finish_export_var.get()),
+                        zip_finish_exports=bool(self.zip_finish_var.get()),
+                        export_bom=bool(self.export_bom_var.get()),
+                        export_name_prefix_text=token_prefix_text,
+                        export_name_prefix_enabled=token_prefix_enabled,
+                        export_name_suffix_text=token_suffix_text,
+                        export_name_suffix_enabled=token_suffix_enabled,
+                        finish_override_map=finish_override_map,
+                        finish_doc_type_map=finish_doc_type_map,
+                        finish_doc_num_map=finish_doc_num_map,
+                        finish_delivery_map=finish_delivery_map,
+                    )
+
+                    def on_done():
+                        friendly_pairs = []
+                        for key, value in chosen.items():
+                            kind, identifier = parse_selection_key(key)
+                            if kind == "finish":
+                                label = finish_label_lookup.get(identifier, identifier)
+                                prefix = "Afwerking"
+                            else:
+                                label = identifier
+                                prefix = "Productie"
+                            friendly_pairs.append(f"{prefix} {label}: {value}")
+                        suppliers_text = (
+                            "; ".join(friendly_pairs)
+                            if friendly_pairs
+                            else str(chosen)
+                        )
+                        self.status_var.set(
+                            f"Klaar. Gekopieerd: {cnt}. Leveranciers: {suppliers_text}. → {bundle_dest}"
+                        )
+                        info_lines = ["Bestelbonnen aangemaakt in:", bundle_dest]
+                        if bundle.latest_symlink:
+                            info_lines.append(f"Symlink: {bundle.latest_symlink}")
+                        messagebox.showinfo("Klaar", "\n".join(info_lines), parent=self)
+                        try:
+                            if sys.platform.startswith("win"):
+                                os.startfile(bundle_dest)
+                            elif sys.platform == "darwin":
+                                subprocess.run(["open", bundle_dest], check=False)
+                            else:
+                                subprocess.run(["xdg-open", bundle_dest], check=False)
+                        except Exception as exc:
+                            messagebox.showwarning(
+                                "Let op",
+                                f"Kon bundelmap niet openen:\n{exc}",
+                                parent=self,
+                            )
+                        if getattr(self, "sel_frame", None):
+                            try:
+                                self.nb.forget(self.sel_frame)
+                                self.sel_frame.destroy()
+                            except Exception:
+                                pass
+                            self.sel_frame = None
+                        self.nb.select(self.main_frame)
+
+                    self.after(0, on_done)
+
+                threading.Thread(target=work, daemon=True).start()
+
+            sel_frame = SupplierSelectionFrame(
+                self.nb,
+                prods,
+                finish_entries,
+                self.db,
+                self.delivery_db,
+                on_sel,
+                self.project_number_var,
+                self.project_name_var,
+            )
+            self.sel_frame = sel_frame
+            self.nb.add(sel_frame, state="hidden")
+            self.nb.select(sel_frame)
+
+        def _combine_pdf(self):
+            from tkinter import messagebox
+            if not self._ensure_bom_loaded():
+                return
+            bom_df = self.bom_df
+            if self.source_folder and bom_df is not None:
+                def work():
+                    self.status_var.set("PDF's combineren...")
+                    try:
+                        out_dir = self.dest_folder or self.source_folder
+                        cnt = combine_pdfs_from_source(
+                            self.source_folder, bom_df, out_dir
+                        )
+                    except ModuleNotFoundError:
+                        self.status_var.set("PyPDF2 ontbreekt")
+                        messagebox.showwarning(
+                            "PyPDF2 ontbreekt",
+                            "Installeer PyPDF2 om PDF's te combineren.",
+                        )
+                        return
+                    self.status_var.set(f"Gecombineerde pdf's: {cnt}")
+                    messagebox.showinfo("Klaar", "PDF's gecombineerd.")
+                threading.Thread(target=work, daemon=True).start()
+            else:
+                messagebox.showwarning(
+                    "Let op", "Selecteer bronmap en laad een BOM."
+                )
+
+    App().mainloop()
+