--- conflicted
+++ resolved
@@ -22,26 +22,7 @@
         try:
             with open(path, "r", encoding="utf-8") as f:
                 data = json.load(f)
-<<<<<<< HEAD
 
-        except Exception:
-            return DeliveryAddressesDB()
-=======
-            if isinstance(data, list):
-                recs = data
-            else:
-                recs = data.get("addresses", [])
-            addrs = []
-            for idx, rec in enumerate(recs):
-                try:
-                    addrs.append(DeliveryAddress.from_any(rec))
-                except Exception as e:
-                    print(
-                        f"Fout bij leveradres record {idx}: {e}; data={rec}"
-                    )
-            return DeliveryAddressesDB(addrs)
-
->>>>>>> 88f9775d
 
     def save(self, path: str = DELIVERY_ADDRESSES_DB_FILE) -> None:
         data = {"addresses": [asdict(a) for a in self.addresses]}
