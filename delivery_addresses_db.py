--- conflicted
+++ resolved
@@ -27,28 +27,7 @@
                 recs = data
             else:
                 recs = data.get("addresses", [])
-<<<<<<< HEAD
-            for idx, rec in enumerate(recs):
-                try:
-                    addresses.append(DeliveryAddress.from_any(rec))
-                except Exception as e:
-                    print(f"Fout bij leveringsadres record {idx}: {e}; data={rec}")
-        except Exception:
-            logger.exception("Error loading delivery addresses DB")
-        finally:
-            return DeliveryAddressesDB(addresses)
 
-=======
-            addrs: List[DeliveryAddress] = []
-            for idx, rec in enumerate(recs):
-                try:
-                    addrs.append(DeliveryAddress.from_any(rec))
-                except Exception as e:
-                    print(f"Fout bij adres record {idx}: {e}; data={rec}")
-            return DeliveryAddressesDB(addrs)
-        except Exception as e:
-            raise RuntimeError(f"Fout bij laden van {path}") from e
->>>>>>> f8a75634
 
     def save(self, path: str = DELIVERY_ADDRESSES_DB_FILE) -> None:
         data = {"addresses": [asdict(a) for a in self.addresses]}
@@ -81,17 +60,7 @@
             return True
         return False
 
-<<<<<<< HEAD
-=======
 
-    def toggle_fav(self, name: str) -> bool:
-        i = self._idx_by_name(name)
-        if i >= 0:
-            self.addresses[i].favorite = not self.addresses[i].favorite
-            return True
-        return False
-
->>>>>>> f8a75634
     def get(self, name: str) -> Optional[DeliveryAddress]:
         i = self._idx_by_name(name)
         return self.addresses[i] if i >= 0 else None
