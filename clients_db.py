import json
import logging
import os
from dataclasses import asdict
from typing import List, Optional

from models import Client

CLIENTS_DB_FILE = "clients_db.json"

logger = logging.getLogger(__name__)


class ClientsDB:
    def __init__(self, clients: Optional[List[Client]] = None):
        self.clients: List[Client] = clients or []

    @staticmethod
    def load(path: str = CLIENTS_DB_FILE) -> "ClientsDB":
        if not os.path.exists(path):
            return ClientsDB()
        try:
            with open(path, "r", encoding="utf-8") as f:
                data = json.load(f)
            if isinstance(data, list):
                recs = data
            else:
                recs = data.get("clients", [])
            clients = []
            for idx, rec in enumerate(recs):
                try:
                    clients.append(Client.from_any(rec))
                except Exception as e:
                    print(f"Fout bij client record {idx}: {e}; data={rec}")
            return ClientsDB(clients)
<<<<<<< HEAD
        except Exception as exc:
            msg = f"Failed to load clients database from {path}: {exc}"
            logger.error(msg)
            raise RuntimeError(msg) from exc
=======
        except Exception as e:
            print(f"Fout bij laden van opdrachtgevers: {e}")
            return ClientsDB()
>>>>>>> 0dfca07c

    def save(self, path: str = CLIENTS_DB_FILE) -> None:
        data = {"clients": [asdict(c) for c in self.clients]}
        with open(path, "w", encoding="utf-8") as f:
            json.dump(data, f, indent=2, ensure_ascii=False)

    def clients_sorted(self) -> List[Client]:
        return sorted(self.clients, key=lambda c: (not c.favorite, c.name.lower()))

    def find(self, query: str) -> List[Client]:
        q = (query or "").strip().lower()
        if not q:
            return self.clients_sorted()
        res = []
        for c in self.clients:
            hay = " ".join([
                c.name or "",
                c.address or "",
                c.vat or "",
                c.email or "",
            ]).lower()
            if q in hay:
                res.append(c)
        res.sort(key=lambda c: (not c.favorite, c.name.lower()))
        return res

    def display_name(self, c: Client) -> str:
        return f"{'★ ' if c.favorite else ''}{c.name}"

    def _idx_by_name(self, name: str) -> int:
        for i, c in enumerate(self.clients):
            if c.name.strip().lower() == str(name).strip().lower():
                return i
        return -1

    def upsert(self, client: Client) -> None:
        i = self._idx_by_name(client.name)
        if i >= 0:
            cur = self.clients[i]
            for f in asdict(client):
                val = getattr(client, f)
                if val not in (None, ""):
                    setattr(cur, f, val)
        else:
            self.clients.append(client)

    def remove(self, name: str) -> bool:
        i = self._idx_by_name(name)
        if i >= 0:
            self.clients.pop(i)
            return True
        return False

    def toggle_fav(self, name: str) -> bool:
        i = self._idx_by_name(name)
        if i >= 0:
            self.clients[i].favorite = not self.clients[i].favorite
            return True
        return False

    def get(self, name: str) -> Optional[Client]:
        i = self._idx_by_name(name)
        return self.clients[i] if i >= 0 else None<|MERGE_RESOLUTION|>--- conflicted
+++ resolved
@@ -33,16 +33,7 @@
                 except Exception as e:
                     print(f"Fout bij client record {idx}: {e}; data={rec}")
             return ClientsDB(clients)
-<<<<<<< HEAD
-        except Exception as exc:
-            msg = f"Failed to load clients database from {path}: {exc}"
-            logger.error(msg)
-            raise RuntimeError(msg) from exc
-=======
-        except Exception as e:
-            print(f"Fout bij laden van opdrachtgevers: {e}")
-            return ClientsDB()
->>>>>>> 0dfca07c
+
 
     def save(self, path: str = CLIENTS_DB_FILE) -> None:
         data = {"clients": [asdict(c) for c in self.clients]}
